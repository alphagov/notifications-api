--- conflicted
+++ resolved
@@ -67,15 +67,7 @@
 
 
 class Live(Config):
-<<<<<<< HEAD
-    SECRET_KEY = 'secret-key'
-    DANGEROUS_SALT = 'dangerous-salt'
-    ADMIN_CLIENT_USER_NAME = 'dev-notify-admin'
-    ADMIN_CLIENT_SECRET = 'dev-notify-secret-key'
-    pass
-=======
     NOTIFICATION_QUEUE_PREFIX = 'notification_live'
->>>>>>> ea22e534
 
 
 configs = {
