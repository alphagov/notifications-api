import json
import re
from datetime import datetime, timedelta
from uuid import UUID

from iso8601 import ParseError, iso8601
from jsonschema import Draft7Validator, FormatChecker, ValidationError
from notifications_utils.recipient_validation.email_address import validate_email_address
from notifications_utils.recipient_validation.errors import InvalidEmailError, InvalidPhoneError
from notifications_utils.recipient_validation.phone_number import PhoneNumber
from app.v2.errors.slugs import ValidationErrorSlugs

format_checker = FormatChecker()


@format_checker.checks("validate_uuid", raises=Exception)
def validate_uuid(instance):
    if isinstance(instance, str):
        UUID(instance)
    return True


@format_checker.checks("phone_number", raises=ValidationError)
def validate_schema_phone_number(instance):

    if isinstance(instance, str):
        try:
            number = PhoneNumber(instance)
            number.validate(
                allow_international_number=True,
                allow_uk_landline=True,
            )
        except InvalidPhoneError as e:
            legacy_message = e.get_legacy_v2_api_error_message()
            raise ValidationError(legacy_message) from None
    return True


@format_checker.checks("email_address", raises=InvalidEmailError)
def validate_schema_email_address(instance):
    if isinstance(instance, str):
        validate_email_address(instance)
    return True


@format_checker.checks("postage", raises=ValidationError)
def validate_schema_postage(instance):
    """
    For validating postage on templates and user requests, where postage can only be `first` or `second`
    """
    if isinstance(instance, str):
        if instance not in ["first", "second"]:
            raise ValidationError("invalid. It must be either first or second.")
    return True


@format_checker.checks("postage_including_international", raises=ValidationError)
def validate_schema_postage_including_international(instance):
    """
    For validating postage sent by admin when sending a precompiled letter, where postage can include international
    """
    if isinstance(instance, str):
        if instance not in ["first", "second", "europe", "rest-of-world"]:
            raise ValidationError("invalid. It must be first, second, europe or rest-of-world.")
    return True


@format_checker.checks("datetime_within_next_day", raises=ValidationError)
def validate_schema_date_with_hour(instance):
    if isinstance(instance, str):
        try:
            dt = iso8601.parse_date(instance).replace(tzinfo=None)
            if dt < datetime.utcnow():
                raise ValidationError("datetime can not be in the past")
            if dt > datetime.utcnow() + timedelta(hours=24):
                raise ValidationError("datetime can only be 24 hours in the future")
        except ParseError as e:
            raise ValidationError(
                "datetime format is invalid. It must be a valid ISO8601 date time format, "
                "https://en.wikipedia.org/wiki/ISO_8601"
            ) from e
    return True


@format_checker.checks("send_a_file_retention_period", raises=ValidationError)
def validate_schema_retention_period(instance):
    if instance is None:
        return True

    if isinstance(instance, str):
        period = instance.strip().lower()
        match = re.match(r"^(\d+) weeks?$", period)
        if match and 1 <= int(match.group(1)) <= 78:
            return True

    raise ValidationError(
        f"Unsupported value for retention_period: {instance}. Supported periods are from 1 to 78 weeks."
    )


@format_checker.checks("send_a_file_filename", raises=ValidationError)
def validate_send_a_file_filename(instance):
    if instance is None:
        return True

    if isinstance(instance, str):
        if "." in instance:
            return True

    raise ValidationError("`filename` must end with a file extension. For example, filename.csv")


@format_checker.checks("send_a_file_is_csv", raises=ValidationError)
def send_a_file_is_csv(instance):
    if instance is None or isinstance(instance, bool):
        return True

    raise ValidationError(f"Unsupported value for is_csv: {instance}. Use a boolean true or false value.")


@format_checker.checks("send_a_file_confirm_email_before_download", raises=ValidationError)
def send_a_file_confirm_email_before_download(instance):
    if instance is None or isinstance(instance, bool):
        return True

    raise ValidationError(
        f"Unsupported value for confirm_email_before_download: {instance}. Use a boolean true or false value."
    )


@format_checker.checks("letter_production_run_date", raises=ValidationError)
def validate_letter_production_run_date(instance):
    if isinstance(instance, str):
        if re.match(r"\d{4}-\d{2}-\d{2} \d{2}:\d{2}:\d{2}\.\d+", instance):
            return True

    raise ValidationError("Datetime format is invalid. It must be in the format %Y-%m-%d %H:%M:%S.%f")


def validate(json_to_validate, schema):
    validator = Draft7Validator(schema, format_checker=format_checker)
    errors = list(validator.iter_errors(json_to_validate))
    if errors.__len__() > 0:
        raise ValidationError(build_error_objects(errors))
    return json_to_validate


def _build_error_message(e, is_a_slug: bool = False):
    return (
        "{path}{colon_for_slug}{}".format(
            e.path[0] if e.path else "",
        ).strip()
        if "validationMessage" in e.schema
        else __format_message(e, is_a_slug=is_a_slug)
    )


def build_error_objects(errors):
    errors_details = []

    for e in errors:
<<<<<<< HEAD
        
        field = (
            "{} {}".format(e.path[0] if e.path else "", e.schema["validationMessage"]).strip()
            if "validationMessage" in e.schema
            else __format_message(e)
        )
        fields.append({"error": "ValidationError", "message": field})
    message = {"status_code": 400, "errors": unique_errors(fields)}
=======
        error_mesage = _build_error_message(e)
        error_slug = _build_error_message(e, is_a_slug=True)
        errors_details.append({"error": "ValidationError", "message": error_mesage, "id": error_slug})
        breakpoint()
    error_objects = {"status_code": 400, "errors": unique_errors(errors_details)}
>>>>>>> 9540ff56

    return json.dumps(error_objects)


def unique_errors(dups):
    unique = []
    for x in dups:
        if x not in unique:
            unique.append(x)
    return unique


def __format_message(e, is_a_slug: bool = False):
    def get_path(e):
        error_path = None
        try:
            error_path = e.popleft()
            # no need to catch IndexError exception explicity as
            # error_path is None if e.path has no items
        except Exception:
            pass
        return error_path

    def get_error_message(e):
        # e.cause is an exception (such as InvalidPhoneError). if it's not present it was a standard jsonschema error
        # such as a required field not being present
        error_message = str(e.cause) if e.cause else e.message
        return error_message.replace("'", "")

    path = get_path(e)
    message = get_error_message(e).replace(" ", "_") if is_a_slug else get_error_message(e)
    if path:
        return f"{path}{ ':' if is_a_slug else ' '}{message}"
    else:
        return f"{message}"<|MERGE_RESOLUTION|>--- conflicted
+++ resolved
@@ -8,6 +8,7 @@
 from notifications_utils.recipient_validation.email_address import validate_email_address
 from notifications_utils.recipient_validation.errors import InvalidEmailError, InvalidPhoneError
 from notifications_utils.recipient_validation.phone_number import PhoneNumber
+
 from app.v2.errors.slugs import ValidationErrorSlugs
 
 format_checker = FormatChecker()
@@ -159,22 +160,11 @@
     errors_details = []
 
     for e in errors:
-<<<<<<< HEAD
-        
-        field = (
-            "{} {}".format(e.path[0] if e.path else "", e.schema["validationMessage"]).strip()
-            if "validationMessage" in e.schema
-            else __format_message(e)
-        )
-        fields.append({"error": "ValidationError", "message": field})
-    message = {"status_code": 400, "errors": unique_errors(fields)}
-=======
         error_mesage = _build_error_message(e)
         error_slug = _build_error_message(e, is_a_slug=True)
         errors_details.append({"error": "ValidationError", "message": error_mesage, "id": error_slug})
         breakpoint()
     error_objects = {"status_code": 400, "errors": unique_errors(errors_details)}
->>>>>>> 9540ff56
 
     return json.dumps(error_objects)
 
