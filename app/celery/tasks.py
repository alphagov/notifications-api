from app import create_uuid, DATETIME_FORMAT, DATE_FORMAT
from app import notify_celery, encryption, firetext_client, aws_ses_client
from app.clients.email.aws_ses import AwsSesClientException
from app.clients.sms.firetext import FiretextClientException
from app.dao.services_dao import dao_fetch_service_by_id
from app.dao.templates_dao import dao_get_template_by_id
from app.dao.notifications_dao import (
    dao_create_notification,
    dao_update_notification,
    dao_get_notification_statistics_for_service_and_day
)
from app.dao.jobs_dao import dao_update_job, dao_get_job_by_id
from app.models import Notification, TEMPLATE_TYPE_EMAIL, TEMPLATE_TYPE_SMS
from flask import current_app
from sqlalchemy.exc import SQLAlchemyError
from app.aws import s3
from datetime import datetime
from utils.template import Template
from utils.recipients import RecipientCSV, first_column_heading


@notify_celery.task(name="process-job")
def process_job(job_id):
    start = datetime.utcnow()
    job = dao_get_job_by_id(job_id)

    service = job.service

    stats = dao_get_notification_statistics_for_service_and_day(
        service_id=service.id,
        day=job.created_at.strftime(DATE_FORMAT)
    )

    total_sent = 0
    if stats:
        total_sent = stats.emails_requested + stats.sms_requested

    if total_sent + job.notification_count > service.limit:
        job.status = 'sending limits exceeded'
        job.processing_finished = datetime.utcnow()
        dao_update_job(job)
        current_app.logger.info(
            "Job {} size {} error. Sending limits {} exceeded".format(job_id, job.notification_count, service.limit)
        )
        return

    job.status = 'in progress'
    dao_update_job(job)

    template = Template(
        dao_get_template_by_id(job.template_id).__dict__
    )

    for recipient, personalisation in RecipientCSV(
<<<<<<< HEAD
            s3.get_job_from_s3(job.bucket_name, job_id),
            template_type=job.template.template_type
=======
        s3.get_job_from_s3(job.bucket_name, job_id),
        template_type=template.template_type,
        placeholders=template.placeholders
>>>>>>> 03f5f01a
    ).recipients_and_personalisation:

        encrypted = encryption.encrypt({
            'template': template.id,
            'job': str(job.id),
            'to': recipient,
            'personalisation': personalisation
        })

        if template.template_type == 'sms':
            send_sms.apply_async((
                str(job.service_id),
                str(create_uuid()),
                encrypted,
                datetime.utcnow().strftime(DATETIME_FORMAT)),
                queue='bulk-sms'
            )

        if template.template_type == 'email':
            send_email.apply_async((
                str(job.service_id),
                str(create_uuid()),
                template.subject,
                "{}@{}".format(job.service.email_from, current_app.config['NOTIFY_EMAIL_DOMAIN']),
                encrypted,
                datetime.utcnow().strftime(DATETIME_FORMAT)),
                queue='bulk-email')

    finished = datetime.utcnow()
    job.status = 'finished'
    job.processing_started = start
    job.processing_finished = finished
    dao_update_job(job)
    current_app.logger.info(
        "Job {} created at {} started at {} finished at {}".format(job_id, job.created_at, start, finished)
    )


@notify_celery.task(name="send-sms")
def send_sms(service_id, notification_id, encrypted_notification, created_at):
    notification = encryption.decrypt(encrypted_notification)
    service = dao_fetch_service_by_id(service_id)

    client = firetext_client

    try:
        status = 'sent'
        can_send = True

        if not allowed_send_to_number(service, notification['to']):
            current_app.logger.info(
                "SMS {} failed as restricted service".format(notification_id)
            )
            status = 'failed'
            can_send = False

        sent_at = datetime.utcnow()
        notification_db_object = Notification(
            id=notification_id,
            template_id=notification['template'],
            to=notification['to'],
            service_id=service_id,
            job_id=notification.get('job', None),
            status=status,
            created_at=datetime.strptime(created_at, DATETIME_FORMAT),
            sent_at=sent_at,
            sent_by=client.get_name()
        )

        dao_create_notification(notification_db_object, TEMPLATE_TYPE_SMS)

        if can_send:
            try:
                template = Template(
                    dao_get_template_by_id(notification['template']).__dict__,
                    values=notification.get('personalisation', {}),
                    prefix=service.name
                )

                client.send_sms(
                    notification['to'],
                    template.replaced
                )
            except FiretextClientException as e:
                current_app.logger.exception(e)
                notification_db_object.status = 'failed'
                dao_update_notification(notification_db_object)

            current_app.logger.info(
                "SMS {} created at {} sent at {}".format(notification_id, created_at, sent_at)
            )
    except SQLAlchemyError as e:
        current_app.logger.debug(e)


def allowed_send_to_number(service, to):
    if service.restricted and to not in [user.mobile_number for user in service.users]:
        return False
    return True


def allowed_send_to_email(service, to):
    if service.restricted and to not in [user.email_address for user in service.users]:
        return False
    return True


@notify_celery.task(name="send-email")
def send_email(service_id, notification_id, subject, from_address, encrypted_notification, created_at):
    notification = encryption.decrypt(encrypted_notification)
    service = dao_fetch_service_by_id(service_id)

    client = aws_ses_client

    try:
        status = 'sent'
        can_send = True

        if not allowed_send_to_email(service, notification['to']):
            current_app.logger.info(
                "Email {} failed as restricted service".format(notification_id)
            )
            status = 'failed'
            can_send = False

        sent_at = datetime.utcnow()
        notification_db_object = Notification(
            id=notification_id,
            template_id=notification['template'],
            to=notification['to'],
            service_id=service_id,
            job_id=notification.get('job', None),
            status=status,
            created_at=datetime.strptime(created_at, DATETIME_FORMAT),
            sent_at=sent_at,
            sent_by=client.get_name()
        )
        dao_create_notification(notification_db_object, TEMPLATE_TYPE_EMAIL)

        if can_send:
            try:
                template = Template(
                    dao_get_template_by_id(notification['template']).__dict__,
                    values=notification.get('personalisation', {})
                )

                client.send_email(
                    from_address,
                    notification['to'],
                    subject,
                    template.replaced
                )
            except AwsSesClientException as e:
                current_app.logger.debug(e)
                notification_db_object.status = 'failed'
                dao_update_notification(notification_db_object)

            current_app.logger.info(
                "Email {} created at {} sent at {}".format(notification_id, created_at, sent_at)
            )
    except SQLAlchemyError as e:
        current_app.logger.debug(e)


@notify_celery.task(name='send-sms-code')
def send_sms_code(encrypted_verification):
    verification_message = encryption.decrypt(encrypted_verification)
    try:
        firetext_client.send_sms(verification_message['to'], verification_message['secret_code'])
    except FiretextClientException as e:
        current_app.logger.exception(e)


@notify_celery.task(name='send-email-code')
def send_email_code(encrypted_verification_message):
    verification_message = encryption.decrypt(encrypted_verification_message)
    try:
        aws_ses_client.send_email(current_app.config['VERIFY_CODE_FROM_EMAIL_ADDRESS'],
                                  verification_message['to'],
                                  "Verification code",
                                  verification_message['secret_code'])
    except AwsSesClientException as e:
        current_app.logger.exception(e)


# TODO: when placeholders in templates work, this will be a real template
def invitation_template(user_name, service_name, url, expiry_date):
    from string import Template
    t = Template(
        '$user_name has invited you to collaborate on $service_name on GOV.UK Notify.\n\n'
        'GOV.UK Notify makes it easy to keep people updated by helping you send text messages, emails and letters.\n\n'
        'Click this link to create an account on GOV.UK Notify:\n$url\n\n'
        'This invitation will stop working at midnight tomorrow. This is to keep $service_name secure.')
    return t.substitute(user_name=user_name, service_name=service_name, url=url, expiry_date=expiry_date)


def invitation_subject_line(user_name, service_name):
    from string import Template
    t = Template('$user_name has invited you to collaborate on $service_name on GOV.UK Notify')
    return t.substitute(user_name=user_name, service_name=service_name)


def invited_user_url(base_url, token):
    return '{0}/invitation/{1}'.format(base_url, token)


@notify_celery.task(name='email-invited-user')
def email_invited_user(encrypted_invitation):
    invitation = encryption.decrypt(encrypted_invitation)
    url = invited_user_url(current_app.config['ADMIN_BASE_URL'],
                           invitation['token'])
    invitation_content = invitation_template(invitation['user_name'],
                                             invitation['service_name'],
                                             url,
                                             invitation['expiry_date'])
    try:
        email_from = "{}@{}".format(current_app.config['INVITATION_EMAIL_FROM'],
                                    current_app.config['NOTIFY_EMAIL_DOMAIN'])
        subject_line = invitation_subject_line(invitation['user_name'], invitation['service_name'])
        aws_ses_client.send_email(email_from,
                                  invitation['to'],
                                  subject_line,
                                  invitation_content)
    except AwsSesClientException as e:
        current_app.logger.exception(e)


def password_reset_message(name, url):
    from string import Template
    t = Template("Hi $user_name,\n\n"
                 "We received a request to reset your password on GOV.UK Notify.\n\n"
                 "If you didn't request this email, you can ignore it – your password has not been changed.\n\n"
                 "To reset your password, click this link:\n\n"
                 "$url")
    return t.substitute(user_name=name, url=url)


@notify_celery.task(name='email-reset-password')
def email_reset_password(encrypted_reset_password_message):
    reset_password_message = encryption.decrypt(encrypted_reset_password_message)
    try:
        aws_ses_client.send_email(current_app.config['VERIFY_CODE_FROM_EMAIL_ADDRESS'],
                                  reset_password_message['to'],
                                  "Reset your GOV.UK Notify password",
                                  password_reset_message(name=reset_password_message['name'],
                                                         url=reset_password_message['reset_password_url']))
    except AwsSesClientException as e:
        current_app.logger.exception(e)<|MERGE_RESOLUTION|>--- conflicted
+++ resolved
@@ -16,7 +16,7 @@
 from app.aws import s3
 from datetime import datetime
 from utils.template import Template
-from utils.recipients import RecipientCSV, first_column_heading
+from utils.recipients import RecipientCSV
 
 
 @notify_celery.task(name="process-job")
@@ -52,14 +52,9 @@
     )
 
     for recipient, personalisation in RecipientCSV(
-<<<<<<< HEAD
-            s3.get_job_from_s3(job.bucket_name, job_id),
-            template_type=job.template.template_type
-=======
         s3.get_job_from_s3(job.bucket_name, job_id),
         template_type=template.template_type,
         placeholders=template.placeholders
->>>>>>> 03f5f01a
     ).recipients_and_personalisation:
 
         encrypted = encryption.encrypt({
