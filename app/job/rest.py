from flask import (
    Blueprint,
    jsonify,
    request
)

from app.dao.jobs_dao import (
    dao_create_job,
    dao_get_job_by_service_id_and_job_id,
    dao_get_jobs_by_service_id,
    dao_update_job
)

from app.dao.services_dao import (
    dao_fetch_service_by_id
)

from app.schemas import (
    job_schema,
<<<<<<< HEAD
    job_schema_load_json,
    notification_status_schema,
    notification_status_schema_load_json
=======
    jobs_schema
>>>>>>> abb46e0a
)

from app.celery.tasks import process_job

job = Blueprint('job', __name__, url_prefix='/service/<service_id>/job')

from app.errors import register_errors

register_errors(job)


@job.route('/<job_id>', methods=['GET'])
def get_job_by_service_and_job_id(service_id, job_id):
    job = dao_get_job_by_service_id_and_job_id(service_id, job_id)
    if not job:
        return jsonify(result="error", message="Job {} not found for service {}".format(job_id, service_id)), 404
    data, errors = job_schema.dump(job)
    return jsonify(data=data)


@job.route('', methods=['GET'])
<<<<<<< HEAD
def get_job_for_service(service_id, job_id=None):
    if job_id:
        try:
            job = get_job(service_id, job_id)
            data, errors = job_schema.dump(job)
            return jsonify(data=data)
        except DataError:
            return jsonify(result="error", message="Invalid job id"), 400
        except NoResultFound:
            return jsonify(result="error", message="Job not found"), 404
    else:
        jobs = get_jobs_by_service(service_id)
        data, errors = job_schema.dump(jobs, many=True)
        return jsonify(data=data)
=======
def get_jobs_by_service(service_id):
    jobs = dao_get_jobs_by_service_id(service_id)
    data, errors = jobs_schema.dump(jobs)
    return jsonify(data=data)
>>>>>>> abb46e0a


@job.route('', methods=['POST'])
def create_job(service_id):

    service = dao_fetch_service_by_id(service_id)
    if not service:
        return jsonify(result="error", message="Service {} not found".format(service_id)), 404

    data = request.get_json()
    data.update({
        "service": service_id
    })
    job, errors = job_schema.load(data)
    if errors:
        return jsonify(result="error", message=errors), 400

<<<<<<< HEAD
    notifications_dao.save_notification(notification)

    return jsonify(data=notification_status_schema.dump(notification).data), 201


@job.route('/<job_id>/notification', methods=['GET'])
@job.route('/<job_id>/notification/<notification_id>')
def get_notification_for_job(service_id, job_id, notification_id=None):
    if notification_id:
        try:
            notification = notifications_dao.get_notification_for_job(service_id, job_id, notification_id)
            data, errors = notification_status_schema.dump(notification)
            return jsonify(data=data)
        except DataError:
            return jsonify(result="error", message="Invalid notification id"), 400
        except NoResultFound:
            return jsonify(result="error", message="Notification not found"), 404
    else:
        notifications = notifications_dao.get_notifications_for_job(service_id, job_id)
        data, errors = notification_status_schema.dump(notifications, many=True)
        return jsonify(data=data)
=======
    dao_create_job(job)
    process_job.apply_async([str(job.id)], queue="process-job")
    return jsonify(data=job_schema.dump(job).data), 201
>>>>>>> abb46e0a


@job.route('/<job_id>', methods=['POST'])
def update_job(service_id, job_id):
    fetched_job = dao_get_job_by_service_id_and_job_id(service_id, job_id)
    if not fetched_job:
        return jsonify(result="error", message="Job {} not found for service {}".format(job_id, service_id)), 404

    current_data = dict(job_schema.dump(fetched_job).data.items())
    current_data.update(request.get_json())

    update_dict, errors = job_schema.load(current_data)
    if errors:
        return jsonify(result="error", message=errors), 400
    dao_update_job(update_dict)
    return jsonify(data=job_schema.dump(update_dict).data), 200<|MERGE_RESOLUTION|>--- conflicted
+++ resolved
@@ -17,13 +17,9 @@
 
 from app.schemas import (
     job_schema,
-<<<<<<< HEAD
     job_schema_load_json,
     notification_status_schema,
     notification_status_schema_load_json
-=======
-    jobs_schema
->>>>>>> abb46e0a
 )
 
 from app.celery.tasks import process_job
@@ -44,28 +40,10 @@
     return jsonify(data=data)
 
 
-@job.route('', methods=['GET'])
-<<<<<<< HEAD
-def get_job_for_service(service_id, job_id=None):
-    if job_id:
-        try:
-            job = get_job(service_id, job_id)
-            data, errors = job_schema.dump(job)
-            return jsonify(data=data)
-        except DataError:
-            return jsonify(result="error", message="Invalid job id"), 400
-        except NoResultFound:
-            return jsonify(result="error", message="Job not found"), 404
-    else:
-        jobs = get_jobs_by_service(service_id)
-        data, errors = job_schema.dump(jobs, many=True)
-        return jsonify(data=data)
-=======
 def get_jobs_by_service(service_id):
     jobs = dao_get_jobs_by_service_id(service_id)
-    data, errors = jobs_schema.dump(jobs)
+    data, errors = job_schema.dump(jobs, many=True)
     return jsonify(data=data)
->>>>>>> abb46e0a
 
 
 @job.route('', methods=['POST'])
@@ -83,33 +61,9 @@
     if errors:
         return jsonify(result="error", message=errors), 400
 
-<<<<<<< HEAD
-    notifications_dao.save_notification(notification)
-
-    return jsonify(data=notification_status_schema.dump(notification).data), 201
-
-
-@job.route('/<job_id>/notification', methods=['GET'])
-@job.route('/<job_id>/notification/<notification_id>')
-def get_notification_for_job(service_id, job_id, notification_id=None):
-    if notification_id:
-        try:
-            notification = notifications_dao.get_notification_for_job(service_id, job_id, notification_id)
-            data, errors = notification_status_schema.dump(notification)
-            return jsonify(data=data)
-        except DataError:
-            return jsonify(result="error", message="Invalid notification id"), 400
-        except NoResultFound:
-            return jsonify(result="error", message="Notification not found"), 404
-    else:
-        notifications = notifications_dao.get_notifications_for_job(service_id, job_id)
-        data, errors = notification_status_schema.dump(notifications, many=True)
-        return jsonify(data=data)
-=======
     dao_create_job(job)
     process_job.apply_async([str(job.id)], queue="process-job")
     return jsonify(data=job_schema.dump(job).data), 201
->>>>>>> abb46e0a
 
 
 @job.route('/<job_id>', methods=['POST'])
