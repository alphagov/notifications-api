import os
import re
import ast

from flask import request, url_for
from flask._compat import string_types
from flask import Flask, _request_ctx_stack
from flask.ext.sqlalchemy import SQLAlchemy
from flask_marshmallow import Marshmallow
from werkzeug.local import LocalProxy
from config import configs
from utils import logging
<<<<<<< HEAD
from notify_client import NotifyAPIClient
from app.celery.celery import NotifyCelery
=======
>>>>>>> ea22e534


db = SQLAlchemy()
ma = Marshmallow()
<<<<<<< HEAD
notify_alpha_client = NotifyAPIClient()
celery = NotifyCelery()
=======

>>>>>>> ea22e534
api_user = LocalProxy(lambda: _request_ctx_stack.top.api_user)


def create_app(config_name, config_overrides=None):
    application = Flask(__name__)

    application.config['NOTIFY_API_ENVIRONMENT'] = config_name
    application.config.from_object(configs[config_name])

    db.init_app(application)
    ma.init_app(application)
    init_app(application, config_overrides)
    logging.init_app(application)

    celery.init_app(application)

    from app.service.rest import service as service_blueprint
    from app.user.rest import user as user_blueprint
    from app.template.rest import template as template_blueprint
    from app.status.healthcheck import status as status_blueprint
    from app.job.rest import job as job_blueprint
    from app.notifications.rest import notifications as notifications_blueprint

    application.register_blueprint(service_blueprint, url_prefix='/service')
    application.register_blueprint(user_blueprint, url_prefix='/user')
    application.register_blueprint(template_blueprint, url_prefix="/template")
    application.register_blueprint(status_blueprint, url_prefix='/status')
    application.register_blueprint(notifications_blueprint, url_prefix='/notifications')
    application.register_blueprint(job_blueprint)

    return application


def init_app(app, config_overrides):
    for key, value in app.config.items():
        if key in os.environ:
            app.config[key] = convert_to_boolean(os.environ[key])

    if config_overrides:
        for key in app.config.keys():
            if key in config_overrides:
                    app.config[key] = config_overrides[key]

    @app.before_request
    def required_authentication():
        if request.path != url_for('status.show_status'):
            from app.authentication import auth
            error = auth.requires_auth()
            if error:
                return error

    @app.after_request
    def after_request(response):
        response.headers.add('Access-Control-Allow-Origin', '*')
        response.headers.add('Access-Control-Allow-Headers', 'Content-Type,Authorization')
        response.headers.add('Access-Control-Allow-Methods', 'GET,PUT,POST,DELETE')
        return response



def convert_to_boolean(value):
    """Turn strings to bools if they look like them

    Truthy things should be True
    >>> for truthy in ['true', 'on', 'yes', '1']:
    ...   assert convert_to_boolean(truthy) == True

    Falsey things should be False
    >>> for falsey in ['false', 'off', 'no', '0']:
    ...   assert convert_to_boolean(falsey) == False

    Other things should be unchanged
    >>> for value in ['falsey', 'other', True, 0]:
    ...   assert convert_to_boolean(value) == value
    """
    if isinstance(value, string_types):
        if value.lower() in ['t', 'true', 'on', 'yes', '1']:
            return True
        elif value.lower() in ['f', 'false', 'off', 'no', '0']:
            return False

    return value


def convert_to_number(value):
    """Turns numeric looking things into floats or ints

    Integery things should be integers
    >>> for inty in ['0', '1', '2', '99999']:
    ...   assert isinstance(convert_to_number(inty), int)

    Floaty things should be floats
    >>> for floaty in ['0.99', '1.1', '1000.0000001']:
    ...   assert isinstance(convert_to_number(floaty), float)

    Other things should be unchanged
    >>> for value in [0, 'other', True, 123]:
    ...   assert convert_to_number(value) == value
    """
    try:
        return float(value) if "." in value else int(value)
    except (TypeError, ValueError):
        return value


def get_api_version():
    build = 'n/a'
    build_time = "n/a"
    try:
        from app import version
        build = version.__build__
        build_time = version.__time__
    except:
        pass
    return build, build_time


def get_db_version():
    try:
        query = 'SELECT version_num FROM alembic_version'
        full_name = db.session.execute(query).fetchone()[0]
        return full_name.split('_')[0]
    except:
        return 'n/a'<|MERGE_RESOLUTION|>--- conflicted
+++ resolved
@@ -10,21 +10,15 @@
 from werkzeug.local import LocalProxy
 from config import configs
 from utils import logging
-<<<<<<< HEAD
 from notify_client import NotifyAPIClient
 from app.celery.celery import NotifyCelery
-=======
->>>>>>> ea22e534
 
 
 db = SQLAlchemy()
 ma = Marshmallow()
-<<<<<<< HEAD
 notify_alpha_client = NotifyAPIClient()
 celery = NotifyCelery()
-=======
 
->>>>>>> ea22e534
 api_user = LocalProxy(lambda: _request_ctx_stack.top.api_user)
 
 
@@ -82,7 +76,6 @@
         response.headers.add('Access-Control-Allow-Headers', 'Content-Type,Authorization')
         response.headers.add('Access-Control-Allow-Methods', 'GET,PUT,POST,DELETE')
         return response
-
 
 
 def convert_to_boolean(value):
