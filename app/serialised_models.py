--- conflicted
+++ resolved
@@ -6,16 +6,9 @@
 import cachetools
 from notifications_utils.clients.redis import RequestCache
 from werkzeug.utils import cached_property
-<<<<<<< HEAD
 
 from app import db, redis_store
 
-from app.dao import templates_dao
-=======
-
-from app import db, redis_store
-
->>>>>>> e00c0355
 from app.dao.api_key_dao import get_model_api_keys
 from app.dao.services_dao import dao_fetch_service_by_id
 
