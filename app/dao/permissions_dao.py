--- conflicted
+++ resolved
@@ -11,31 +11,12 @@
     MANAGE_TEMPLATES)
 
 
-<<<<<<< HEAD
 # Default permissions for a service
 default_service_permissions = [
     MANAGE_SERVICE,
     SEND_MESSAGES,
     MANAGE_API_KEYS,
     MANAGE_TEMPLATES]
-=======
-# Service Permissions
-manage_service = 'manage_service'
-send_messages = 'send_messages'
-manage_api_keys = 'manage_api_keys'
-manage_templates = 'manage_templates'
-manage_team = 'manage_team'
-view_activity = 'view_activity'
-# Default permissions for a service
-default_service_permissions = [
-    manage_service,
-    send_messages,
-    manage_api_keys,
-    manage_templates,
-    manage_team,
-    view_activity]
->>>>>>> 9fe08d48
-
 
 class PermissionDAO(DAOClass):
 
