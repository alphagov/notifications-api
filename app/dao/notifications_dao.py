--- conflicted
+++ resolved
@@ -342,22 +342,6 @@
     letters_to_delete_from_s3 = query.all()
     for letter in letters_to_delete_from_s3:
         bucket_name = current_app.config['LETTERS_PDF_BUCKET_NAME']
-<<<<<<< HEAD
-        sent_at = str(letter.sent_at.date())
-        prefix = LETTERS_PDF_FILE_LOCATION_STRUCTURE.format(
-            folder=sent_at,
-            reference=letter.reference,
-            duplex="D",
-            letter_class="2",
-            colour="C",
-            crown="C" if letter.service.crown else "N",
-            date=''
-        ).upper()[:-5]
-        s3_objects = get_s3_bucket_objects(bucket_name=bucket_name, subfolder=prefix)
-        for s3_object in s3_objects:
-            remove_s3_object(bucket_name, s3_object['Key'])
-=======
-        # If the letter has not been sent there isn't a letter to delete from S3
         if letter.sent_at:
             sent_at = str(letter.sent_at.date())
             prefix = LETTERS_PDF_FILE_LOCATION_STRUCTURE.format(
@@ -369,10 +353,9 @@
                 crown="C" if letter.service.crown else "N",
                 date=''
             ).upper()[:-5]
-            s3_objects = get_s3_object_by_prefix(bucket_name=bucket_name, prefix=prefix)
+            s3_objects = get_s3_bucket_objects(bucket_name=bucket_name, subfolder=prefix)
             for s3_object in s3_objects:
-                s3_object.delete()
->>>>>>> dd4b711b
+                remove_s3_object(bucket_name, s3_object['Key'])
 
 
 @statsd(namespace="dao")
