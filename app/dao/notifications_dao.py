from flask import current_app
from app import db
from app.models import Notification
from sqlalchemy import desc


def dao_create_notification(notification):
    db.session.add(notification)
    db.session.commit()


def dao_update_notification(notification):
    db.session.add(notification)
    db.session.commit()


def get_notification_for_job(service_id, job_id, notification_id):
    return Notification.query.filter_by(service_id=service_id, job_id=job_id, id=notification_id).one()


def get_notifications_for_job(service_id, job_id, page=1):
    query = Notification.query.filter_by(service_id=service_id, job_id=job_id)\
        .order_by(desc(Notification.created_at))\
        .paginate(
            page=page,
            per_page=current_app.config['PAGE_SIZE']
        )
    return query


def get_notification(service_id, notification_id):
    return Notification.query.filter_by(service_id=service_id, id=notification_id).one()


def get_notifications_for_service(service_id, page=1):
<<<<<<< HEAD
    print(service_id)
    query = Notification.query.filter_by(service_id=service_id).order_by(desc(Notification.created_at)).paginate(
=======
    query = Notification.query.filter_by(service_id=service_id).order_by(asc(Notification.created_at)).paginate(
>>>>>>> d61a3bb4
        page=page,
        per_page=current_app.config['PAGE_SIZE']
    )
    return query<|MERGE_RESOLUTION|>--- conflicted
+++ resolved
@@ -33,12 +33,7 @@
 
 
 def get_notifications_for_service(service_id, page=1):
-<<<<<<< HEAD
-    print(service_id)
     query = Notification.query.filter_by(service_id=service_id).order_by(desc(Notification.created_at)).paginate(
-=======
-    query = Notification.query.filter_by(service_id=service_id).order_by(asc(Notification.created_at)).paginate(
->>>>>>> d61a3bb4
         page=page,
         per_page=current_app.config['PAGE_SIZE']
     )
