from datetime import datetime, timedelta, time

from flask import current_app
from sqlalchemy.dialects.postgresql import insert
from sqlalchemy import func, case, desc, Date, Integer

from app import db
from app.dao.date_util import get_financial_year
from app.models import (
    FactBilling,
    Notification,
    Service,
    KEY_TYPE_TEST,
    LETTER_TYPE,
    SMS_TYPE,
    Rate,
    LetterRate,
    NotificationHistory,
<<<<<<< HEAD
    NOTIFICATION_STATUS_TYPES_BILLABLE
=======
    EMAIL_TYPE
>>>>>>> 4f241205
)
from app.utils import convert_utc_to_bst, convert_bst_to_utc


def fetch_billing_totals_for_year(service_id, year):
    year_start_date, year_end_date = get_financial_year(year)
    """
      Billing for email: only record the total number of emails.
      Billing for letters: The billing units is used to fetch the correct rate for the sheet count of the letter.
      Total cost is notifications_sent * rate.
      Rate multiplier does not apply to email or letters.
    """
    email_and_letters = db.session.query(
        func.sum(FactBilling.notifications_sent).label("notifications_sent"),
        func.sum(FactBilling.notifications_sent).label("billable_units"),
        FactBilling.rate.label('rate'),
        FactBilling.notification_type.label('notification_type')
    ).filter(
        FactBilling.service_id == service_id,
        FactBilling.bst_date >= year_start_date,
        FactBilling.bst_date <= year_end_date,
        FactBilling.notification_type.in_([EMAIL_TYPE, LETTER_TYPE])
    ).group_by(
        FactBilling.rate,
        FactBilling.notification_type
    )
    """
    Billing for SMS using the billing_units * rate_multiplier. Billing unit of SMS is the fragment count of a message
    """
    sms = db.session.query(
        func.sum(FactBilling.notifications_sent).label("notifications_sent"),
        func.sum(FactBilling.billable_units * FactBilling.rate_multiplier).label("billable_units"),
        FactBilling.rate,
        FactBilling.notification_type
    ).filter(
        FactBilling.service_id == service_id,
        FactBilling.bst_date >= year_start_date,
        FactBilling.bst_date <= year_end_date,
        FactBilling.notification_type == SMS_TYPE
    ).group_by(
        FactBilling.rate,
        FactBilling.notification_type
    )

    yearly_data = email_and_letters.union_all(sms).order_by(
        'notification_type',
        'rate'
    ).all()

    return yearly_data


def fetch_monthly_billing_for_year(service_id, year):
    year_start_date, year_end_date = get_financial_year(year)
    utcnow = datetime.utcnow()
    today = convert_utc_to_bst(utcnow)
    # if year end date is less than today, we are calculating for data in the past and have no need for deltas.
    if year_end_date >= today:
        yesterday = today - timedelta(days=1)
        for day in [yesterday, today]:
            data = fetch_billing_data_for_day(process_day=day, service_id=service_id)
            for d in data:
                update_fact_billing(data=d, process_day=day)

    email_and_letters = db.session.query(
        func.date_trunc('month', FactBilling.bst_date).cast(Date).label("month"),
        func.sum(FactBilling.notifications_sent).label("notifications_sent"),
        func.sum(FactBilling.notifications_sent).label("billable_units"),
        FactBilling.rate.label('rate'),
        FactBilling.notification_type.label('notification_type')
    ).filter(
        FactBilling.service_id == service_id,
        FactBilling.bst_date >= year_start_date,
        FactBilling.bst_date <= year_end_date,
        FactBilling.notification_type.in_([EMAIL_TYPE, LETTER_TYPE])
    ).group_by(
        'month',
        FactBilling.rate,
        FactBilling.notification_type
    )

    sms = db.session.query(
        func.date_trunc('month', FactBilling.bst_date).cast(Date).label("month"),
        func.sum(FactBilling.notifications_sent).label("notifications_sent"),
        func.sum(FactBilling.billable_units * FactBilling.rate_multiplier).label("billable_units"),
        FactBilling.rate,
        FactBilling.notification_type
    ).filter(
        FactBilling.service_id == service_id,
        FactBilling.bst_date >= year_start_date,
        FactBilling.bst_date <= year_end_date,
        FactBilling.notification_type == SMS_TYPE
    ).group_by(
        'month',
        FactBilling.rate,
        FactBilling.notification_type
    )

    yearly_data = email_and_letters.union_all(sms).order_by(
        'month',
        'notification_type',
        'rate'
    ).all()

    return yearly_data


def fetch_billing_data_for_day(process_day, service_id=None):
    start_date = convert_bst_to_utc(datetime.combine(process_day, time.min))
    end_date = convert_bst_to_utc(datetime.combine(process_day + timedelta(days=1), time.min))
    # use notification_history if process day is older than 7 days
    # this is useful if we need to rebuild the ft_billing table for a date older than 7 days ago.
    current_app.logger.info("Populate ft_billing for {} to {}".format(start_date, end_date))
    table = Notification
    if start_date < datetime.utcnow() - timedelta(days=7):
        table = NotificationHistory

    transit_data = db.session.query(
        table.template_id,
        table.service_id,
        table.notification_type,
        func.coalesce(table.sent_by,
                      case(
                          [
                              (table.notification_type == 'letter', 'dvla'),
                              (table.notification_type == 'sms', 'unknown'),
                              (table.notification_type == 'email', 'ses')
                          ]),
                      ).label('sent_by'),
        func.coalesce(table.rate_multiplier, 1).cast(Integer).label('rate_multiplier'),
        func.coalesce(table.international, False).label('international'),
        func.sum(table.billable_units).label('billable_units'),
        func.count().label('notifications_sent'),
        Service.crown,
    ).filter(
        table.status.in_(NOTIFICATION_STATUS_TYPES_BILLABLE),
        table.key_type != KEY_TYPE_TEST,
        table.created_at >= start_date,
        table.created_at < end_date
    ).group_by(
        table.template_id,
        table.service_id,
        table.notification_type,
        'sent_by',
        table.rate_multiplier,
        table.international,
        Service.crown
    ).join(
        Service
    )
    if service_id:
        transit_data = transit_data.filter(table.service_id == service_id)

    return transit_data.all()


def get_rates_for_billing():
    non_letter_rates = [(r.notification_type, r.valid_from, r.rate) for r in
                        Rate.query.order_by(desc(Rate.valid_from)).all()]
    letter_rates = [(r.start_date, r.crown, r.sheet_count, r.rate) for r in
                    LetterRate.query.order_by(desc(LetterRate.start_date)).all()]
    return non_letter_rates, letter_rates


def get_rate(non_letter_rates, letter_rates, notification_type, date, crown=None, rate_multiplier=None):
    if notification_type == LETTER_TYPE:
        return next(r[3] for r in letter_rates if date > r[0] and crown == r[1] and rate_multiplier == r[2])
    elif notification_type == SMS_TYPE:
        return next(r[2] for r in non_letter_rates if notification_type == r[0] and date > r[1])
    else:
        return 0


def update_fact_billing(data, process_day):
    non_letter_rates, letter_rates = get_rates_for_billing()
    rate = get_rate(non_letter_rates,
                    letter_rates,
                    data.notification_type,
                    process_day,
                    data.crown,
                    data.rate_multiplier)
    billing_record = create_billing_record(data, rate, process_day)

    table = FactBilling.__table__
    '''
       This uses the Postgres upsert to avoid race conditions when two threads try to insert
       at the same row. The excluded object refers to values that we tried to insert but were
       rejected.
       http://docs.sqlalchemy.org/en/latest/dialects/postgresql.html#insert-on-conflict-upsert
    '''
    stmt = insert(table).values(
        bst_date=billing_record.bst_date,
        template_id=billing_record.template_id,
        service_id=billing_record.service_id,
        provider=billing_record.provider,
        rate_multiplier=billing_record.rate_multiplier,
        notification_type=billing_record.notification_type,
        international=billing_record.international,
        billable_units=billing_record.billable_units,
        notifications_sent=billing_record.notifications_sent,
        rate=billing_record.rate
    )

    stmt = stmt.on_conflict_do_update(
        index_elements=[table.c.bst_date,
                        table.c.template_id,
                        table.c.service_id,
                        table.c.provider,
                        table.c.rate_multiplier,
                        table.c.notification_type,
                        table.c.international],
        set_={"notifications_sent": stmt.excluded.notifications_sent,
              "billable_units": stmt.excluded.billable_units
              }
    )
    db.session.connection().execute(stmt)
    db.session.commit()


def create_billing_record(data, rate, process_day):
    billing_record = FactBilling(
        bst_date=process_day,
        template_id=data.template_id,
        service_id=data.service_id,
        notification_type=data.notification_type,
        provider=data.sent_by,
        rate_multiplier=data.rate_multiplier,
        international=data.international,
        billable_units=data.billable_units,
        notifications_sent=data.notifications_sent,
        rate=rate
    )
    return billing_record<|MERGE_RESOLUTION|>--- conflicted
+++ resolved
@@ -15,12 +15,9 @@
     SMS_TYPE,
     Rate,
     LetterRate,
+    NOTIFICATION_STATUS_TYPES_BILLABLE,
     NotificationHistory,
-<<<<<<< HEAD
-    NOTIFICATION_STATUS_TYPES_BILLABLE
-=======
     EMAIL_TYPE
->>>>>>> 4f241205
 )
 from app.utils import convert_utc_to_bst, convert_bst_to_utc
 
