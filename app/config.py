import os

from app.models import (
    EMAIL_TYPE, SMS_TYPE, LETTER_TYPE,
    KEY_TYPE_NORMAL, KEY_TYPE_TEAM, KEY_TYPE_TEST
)

if os.environ.get('VCAP_SERVICES'):
    # on cloudfoundry, config is a json blob in VCAP_SERVICES - unpack it, and populate
    # standard environment variables from it
    from app.cloudfoundry_config import extract_cloudfoundry_config

    extract_cloudfoundry_config()


class Config(object):
    # URL of admin app
    ADMIN_BASE_URL = os.environ['ADMIN_BASE_URL']

    # URL of api app (on AWS this is the internal api endpoint)
    API_HOST_NAME = os.getenv('API_HOST_NAME')

    # admin app api key
    ADMIN_CLIENT_SECRET = os.environ['ADMIN_CLIENT_SECRET']

    # encyption secret/salt
    SECRET_KEY = os.environ['SECRET_KEY']
    DANGEROUS_SALT = os.environ['DANGEROUS_SALT']

    # DB conection string
    SQLALCHEMY_DATABASE_URI = os.environ['SQLALCHEMY_DATABASE_URI']

    # MMG API Url
    MMG_URL = os.environ['MMG_URL']

    # MMG API Key
    MMG_API_KEY = os.environ['MMG_API_KEY']

    # Firetext API Key
    FIRETEXT_API_KEY = os.getenv("FIRETEXT_API_KEY")

    # Firetext simluation key
    LOADTESTING_API_KEY = os.getenv("LOADTESTING_API_KEY")

    # Hosted graphite statsd prefix
    STATSD_PREFIX = os.getenv('STATSD_PREFIX')

    # Prefix to identify queues in SQS
    NOTIFICATION_QUEUE_PREFIX = os.getenv('NOTIFICATION_QUEUE_PREFIX')

    # URL of redis instance
    REDIS_URL = os.getenv('REDIS_URL')
    REDIS_ENABLED = os.getenv('REDIS_ENABLED') == '1'
    EXPIRE_CACHE_IN_SECONDS = 600

    # Performance platform
    PERFORMANCE_PLATFORM_ENABLED = False
    PERFORMANCE_PLATFORM_URL = 'https://www.performance.service.gov.uk/data/govuk-notify/notifications'
    PERFORMANCE_PLATFORM_TOKEN = os.getenv('PERFORMANCE_PLATFORM_TOKEN')

    # Logging
    DEBUG = False
    LOGGING_STDOUT_JSON = os.getenv('LOGGING_STDOUT_JSON') == '1'

    ###########################
    # Default config values ###
    ###########################

    NOTIFY_ENVIRONMENT = 'development'
    ADMIN_CLIENT_USER_NAME = 'notify-admin'
    AWS_REGION = 'eu-west-1'
    INVITATION_EXPIRATION_DAYS = 2
    NOTIFY_APP_NAME = 'api'
    NOTIFY_LOG_PATH = '/var/log/notify/application.log'
    SQLALCHEMY_COMMIT_ON_TEARDOWN = False
    SQLALCHEMY_RECORD_QUERIES = True
    SQLALCHEMY_TRACK_MODIFICATIONS = True
    PAGE_SIZE = 50
    API_PAGE_SIZE = 250
    SMS_CHAR_COUNT_LIMIT = 495
    BRANDING_PATH = '/images/email-template/crests/'
    TEST_MESSAGE_FILENAME = 'Test message'
    ONE_OFF_MESSAGE_FILENAME = 'Report'
    MAX_VERIFY_CODE_COUNT = 10

    NOTIFY_SERVICE_ID = 'd6aa2c68-a2d9-4437-ab19-3ae8eb202553'
    NOTIFY_USER_ID = '6af522d0-2915-4e52-83a3-3690455a5fe6'
    INVITATION_EMAIL_TEMPLATE_ID = '4f46df42-f795-4cc4-83bb-65ca312f49cc'
    SMS_CODE_TEMPLATE_ID = '36fb0730-6259-4da1-8a80-c8de22ad4246'
    EMAIL_VERIFY_CODE_TEMPLATE_ID = 'ece42649-22a8-4d06-b87f-d52d5d3f0a27'
    PASSWORD_RESET_TEMPLATE_ID = '474e9242-823b-4f99-813d-ed392e7f1201'
    ALREADY_REGISTERED_EMAIL_TEMPLATE_ID = '0880fbb1-a0c6-46f0-9a8e-36c986381ceb'
    CHANGE_EMAIL_CONFIRMATION_TEMPLATE_ID = 'eb4d9930-87ab-4aef-9bce-786762687884'
    SERVICE_NOW_LIVE_TEMPLATE_ID = '618185c6-3636-49cd-b7d2-6f6f5eb3bdde'

<<<<<<< HEAD
=======
    BROKER_URL = 'sqs://'
    BROKER_TRANSPORT_OPTIONS = {
        'region': AWS_REGION,
        'polling_interval': 1,  # 1 second
        'visibility_timeout': 310,
        'queue_name_prefix': NOTIFICATION_QUEUE_PREFIX
    }
    CELERY_ENABLE_UTC = True,
    CELERY_TIMEZONE = 'Europe/London'
    CELERY_ACCEPT_CONTENT = ['json']
    CELERY_TASK_SERIALIZER = 'json'
    CELERY_IMPORTS = ('app.celery.tasks', 'app.celery.scheduled_tasks')
    CELERYBEAT_SCHEDULE = {
        'run-scheduled-jobs': {
            'task': 'run-scheduled-jobs',
            'schedule': crontab(minute=1),
            'options': {'queue': QueueNames.PERIODIC}
        },
        # 'send-scheduled-notifications': {
        #     'task': 'send-scheduled-notifications',
        #     'schedule': crontab(minute='*/15'),
        #     'options': {'queue': 'periodic'}
        # },
        'delete-verify-codes': {
            'task': 'delete-verify-codes',
            'schedule': timedelta(minutes=63),
            'options': {'queue': QueueNames.PERIODIC}
        },
        'delete-invitations': {
            'task': 'delete-invitations',
            'schedule': timedelta(minutes=66),
            'options': {'queue': QueueNames.PERIODIC}
        },
        'delete-sms-notifications': {
            'task': 'delete-sms-notifications',
            'schedule': crontab(minute=0, hour=0),
            'options': {'queue': QueueNames.PERIODIC}
        },
        'delete-email-notifications': {
            'task': 'delete-email-notifications',
            'schedule': crontab(minute=20, hour=0),
            'options': {'queue': QueueNames.PERIODIC}
        },
        'delete-letter-notifications': {
            'task': 'delete-letter-notifications',
            'schedule': crontab(minute=40, hour=0),
            'options': {'queue': QueueNames.PERIODIC}
        },
        'delete-inbound-sms': {
            'task': 'delete-inbound-sms',
            'schedule': crontab(minute=0, hour=1),
            'options': {'queue': QueueNames.PERIODIC}
        },
        'send-daily-performance-platform-stats': {
            'task': 'send-daily-performance-platform-stats',
            'schedule': crontab(minute=0, hour=2),
            'options': {'queue': QueueNames.PERIODIC}
        },
        'switch-current-sms-provider-on-slow-delivery': {
            'task': 'switch-current-sms-provider-on-slow-delivery',
            'schedule': crontab(),  # Every minute
            'options': {'queue': QueueNames.PERIODIC}
        },
        'timeout-sending-notifications': {
            'task': 'timeout-sending-notifications',
            'schedule': crontab(minute=0, hour=3),
            'options': {'queue': QueueNames.PERIODIC}
        },
        'remove_sms_email_jobs': {
            'task': 'remove_csv_files',
            'schedule': crontab(minute=0, hour=4),
            'options': {'queue': QueueNames.PERIODIC},
            'kwargs': {'job_types': [EMAIL_TYPE, SMS_TYPE]}
        },
        'remove_letter_jobs': {
            'task': 'remove_csv_files',
            'schedule': crontab(minute=20, hour=4),
            'options': {'queue': QueueNames.PERIODIC},
            'kwargs': {'job_types': [LETTER_TYPE]}
        },
        'timeout-job-statistics': {
            'task': 'timeout-job-statistics',
            'schedule': crontab(minute=0, hour=5),
            'options': {'queue': QueueNames.PERIODIC}
        }
    }
    CELERY_QUEUES = []

>>>>>>> 16ce9354
    NOTIFICATIONS_ALERT = 5  # five mins
    FROM_NUMBER = 'development'

    STATSD_ENABLED = False
    STATSD_HOST = "statsd.hostedgraphite.com"
    STATSD_PORT = 8125

    SENDING_NOTIFICATIONS_TIMEOUT_PERIOD = 259200  # 3 days

    SIMULATED_EMAIL_ADDRESSES = (
        'simulate-delivered@notifications.service.gov.uk',
        'simulate-delivered-2@notifications.service.gov.uk',
        'simulate-delivered-3@notifications.service.gov.uk',
    )

    SIMULATED_SMS_NUMBERS = ('+447700900000', '+447700900111', '+447700900222')

    FUNCTIONAL_TEST_PROVIDER_SERVICE_ID = None
    FUNCTIONAL_TEST_PROVIDER_SMS_TEMPLATE_ID = None

    DVLA_UPLOAD_BUCKET_NAME = "{}-dvla-file-per-job".format(os.getenv('NOTIFY_ENVIRONMENT'))

    API_KEY_LIMITS = {
        KEY_TYPE_TEAM: {
            "limit": 3000,
            "interval": 60
        },
        KEY_TYPE_NORMAL: {
            "limit": 3000,
            "interval": 60
        },
        KEY_TYPE_TEST: {
            "limit": 3000,
            "interval": 60
        }
    }

    FREE_SMS_TIER_FRAGMENT_COUNT = 250000


######################
# Config overrides ###
######################

class Development(Config):
    SQLALCHEMY_ECHO = False
    NOTIFY_EMAIL_DOMAIN = 'notify.tools'
    CSV_UPLOAD_BUCKET_NAME = 'development-notifications-csv-upload'
    NOTIFY_ENVIRONMENT = 'development'
    NOTIFICATION_QUEUE_PREFIX = 'development'
    DEBUG = True

    API_HOST_NAME = "http://localhost:6011"
    API_RATE_LIMIT_ENABLED = True


class Test(Config):
    NOTIFY_EMAIL_DOMAIN = 'test.notify.com'
    FROM_NUMBER = 'testing'
    NOTIFY_ENVIRONMENT = 'test'
    DEBUG = True
    CSV_UPLOAD_BUCKET_NAME = 'test-notifications-csv-upload'
    STATSD_ENABLED = True
    STATSD_HOST = "localhost"
    STATSD_PORT = 1000

    API_RATE_LIMIT_ENABLED = True
    API_HOST_NAME = "http://localhost:6011"

    API_KEY_LIMITS = {
        KEY_TYPE_TEAM: {
            "limit": 1,
            "interval": 2
        },
        KEY_TYPE_NORMAL: {
            "limit": 10,
            "interval": 20
        },
        KEY_TYPE_TEST: {
            "limit": 100,
            "interval": 200
        }
    }


class Preview(Config):
    NOTIFY_EMAIL_DOMAIN = 'notify.works'
    NOTIFY_ENVIRONMENT = 'preview'
    CSV_UPLOAD_BUCKET_NAME = 'preview-notifications-csv-upload'
    FROM_NUMBER = 'preview'
    API_RATE_LIMIT_ENABLED = True


class Staging(Config):
    NOTIFY_EMAIL_DOMAIN = 'staging-notify.works'
    NOTIFY_ENVIRONMENT = 'staging'
    CSV_UPLOAD_BUCKET_NAME = 'staging-notify-csv-upload'
    STATSD_ENABLED = True
    FROM_NUMBER = 'stage'
    API_RATE_LIMIT_ENABLED = True


class Live(Config):
    NOTIFY_EMAIL_DOMAIN = 'notifications.service.gov.uk'
    NOTIFY_ENVIRONMENT = 'live'
    CSV_UPLOAD_BUCKET_NAME = 'live-notifications-csv-upload'
    STATSD_ENABLED = True
    FROM_NUMBER = 'GOVUK'
    FUNCTIONAL_TEST_PROVIDER_SERVICE_ID = '6c1d81bb-dae2-4ee9-80b0-89a4aae9f649'
    FUNCTIONAL_TEST_PROVIDER_SMS_TEMPLATE_ID = 'ba9e1789-a804-40b8-871f-cc60d4c1286f'
    PERFORMANCE_PLATFORM_ENABLED = True
    API_RATE_LIMIT_ENABLED = True


class CloudFoundryConfig(Config):
    pass


# CloudFoundry sandbox
class Sandbox(CloudFoundryConfig):
    NOTIFY_EMAIL_DOMAIN = 'notify.works'
    NOTIFY_ENVIRONMENT = 'sandbox'
    CSV_UPLOAD_BUCKET_NAME = 'cf-sandbox-notifications-csv-upload'
    FROM_NUMBER = 'sandbox'
    REDIS_ENABLED = False


configs = {
    'development': Development,
    'test': Test,
    'live': Live,
    'production': Live,
    'staging': Staging,
    'preview': Preview,
    'sandbox': Sandbox
}<|MERGE_RESOLUTION|>--- conflicted
+++ resolved
@@ -1,8 +1,9 @@
 import os
 
-from app.models import (
-    EMAIL_TYPE, SMS_TYPE, LETTER_TYPE,
-    KEY_TYPE_NORMAL, KEY_TYPE_TEAM, KEY_TYPE_TEST
+from app.definitions import (
+    KEY_TYPE_NORMAL,
+    KEY_TYPE_TEAM,
+    KEY_TYPE_TEST
 )
 
 if os.environ.get('VCAP_SERVICES'):
@@ -93,97 +94,6 @@
     CHANGE_EMAIL_CONFIRMATION_TEMPLATE_ID = 'eb4d9930-87ab-4aef-9bce-786762687884'
     SERVICE_NOW_LIVE_TEMPLATE_ID = '618185c6-3636-49cd-b7d2-6f6f5eb3bdde'
 
-<<<<<<< HEAD
-=======
-    BROKER_URL = 'sqs://'
-    BROKER_TRANSPORT_OPTIONS = {
-        'region': AWS_REGION,
-        'polling_interval': 1,  # 1 second
-        'visibility_timeout': 310,
-        'queue_name_prefix': NOTIFICATION_QUEUE_PREFIX
-    }
-    CELERY_ENABLE_UTC = True,
-    CELERY_TIMEZONE = 'Europe/London'
-    CELERY_ACCEPT_CONTENT = ['json']
-    CELERY_TASK_SERIALIZER = 'json'
-    CELERY_IMPORTS = ('app.celery.tasks', 'app.celery.scheduled_tasks')
-    CELERYBEAT_SCHEDULE = {
-        'run-scheduled-jobs': {
-            'task': 'run-scheduled-jobs',
-            'schedule': crontab(minute=1),
-            'options': {'queue': QueueNames.PERIODIC}
-        },
-        # 'send-scheduled-notifications': {
-        #     'task': 'send-scheduled-notifications',
-        #     'schedule': crontab(minute='*/15'),
-        #     'options': {'queue': 'periodic'}
-        # },
-        'delete-verify-codes': {
-            'task': 'delete-verify-codes',
-            'schedule': timedelta(minutes=63),
-            'options': {'queue': QueueNames.PERIODIC}
-        },
-        'delete-invitations': {
-            'task': 'delete-invitations',
-            'schedule': timedelta(minutes=66),
-            'options': {'queue': QueueNames.PERIODIC}
-        },
-        'delete-sms-notifications': {
-            'task': 'delete-sms-notifications',
-            'schedule': crontab(minute=0, hour=0),
-            'options': {'queue': QueueNames.PERIODIC}
-        },
-        'delete-email-notifications': {
-            'task': 'delete-email-notifications',
-            'schedule': crontab(minute=20, hour=0),
-            'options': {'queue': QueueNames.PERIODIC}
-        },
-        'delete-letter-notifications': {
-            'task': 'delete-letter-notifications',
-            'schedule': crontab(minute=40, hour=0),
-            'options': {'queue': QueueNames.PERIODIC}
-        },
-        'delete-inbound-sms': {
-            'task': 'delete-inbound-sms',
-            'schedule': crontab(minute=0, hour=1),
-            'options': {'queue': QueueNames.PERIODIC}
-        },
-        'send-daily-performance-platform-stats': {
-            'task': 'send-daily-performance-platform-stats',
-            'schedule': crontab(minute=0, hour=2),
-            'options': {'queue': QueueNames.PERIODIC}
-        },
-        'switch-current-sms-provider-on-slow-delivery': {
-            'task': 'switch-current-sms-provider-on-slow-delivery',
-            'schedule': crontab(),  # Every minute
-            'options': {'queue': QueueNames.PERIODIC}
-        },
-        'timeout-sending-notifications': {
-            'task': 'timeout-sending-notifications',
-            'schedule': crontab(minute=0, hour=3),
-            'options': {'queue': QueueNames.PERIODIC}
-        },
-        'remove_sms_email_jobs': {
-            'task': 'remove_csv_files',
-            'schedule': crontab(minute=0, hour=4),
-            'options': {'queue': QueueNames.PERIODIC},
-            'kwargs': {'job_types': [EMAIL_TYPE, SMS_TYPE]}
-        },
-        'remove_letter_jobs': {
-            'task': 'remove_csv_files',
-            'schedule': crontab(minute=20, hour=4),
-            'options': {'queue': QueueNames.PERIODIC},
-            'kwargs': {'job_types': [LETTER_TYPE]}
-        },
-        'timeout-job-statistics': {
-            'task': 'timeout-job-statistics',
-            'schedule': crontab(minute=0, hour=5),
-            'options': {'queue': QueueNames.PERIODIC}
-        }
-    }
-    CELERY_QUEUES = []
-
->>>>>>> 16ce9354
     NOTIFICATIONS_ALERT = 5  # five mins
     FROM_NUMBER = 'development'
 
