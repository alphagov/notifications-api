from datetime import datetime
from flask import (jsonify, request, abort, Blueprint, current_app)
<<<<<<< HEAD
from sqlalchemy.exc import DataError
from sqlalchemy.orm.exc import NoResultFound
=======

>>>>>>> 4516dc43
from app import encryption

from app.dao.users_dao import (
    get_model_users,
    save_model_user,
    create_user_code,
    get_user_code,
    use_user_code,
    increment_failed_login_count,
    reset_failed_login_count
)
from app.schemas import (
<<<<<<< HEAD
    user_schema,
    users_schema,
    request_verify_code_schema,
    user_schema_load_json
)
=======
    user_schema, users_schema, service_schema, services_schema,
    old_request_verify_code_schema, user_schema_load_json,
    request_verify_code_schema)
>>>>>>> 4516dc43
from app.celery.tasks import (send_sms_code, send_email_code)
from app.errors import register_errors

user = Blueprint('user', __name__)
register_errors(user)


@user.route('', methods=['POST'])
def create_user():
    user, errors = user_schema.load(request.get_json())
    req_json = request.get_json()
    # TODO password policy, what is valid password
    if not req_json.get('password', None):
        errors.update({'password': ['Missing data for required field.']})
        return jsonify(result="error", message=errors), 400
    if errors:
        return jsonify(result="error", message=errors), 400
    save_model_user(user, pwd=req_json.get('password'))
    return jsonify(data=user_schema.dump(user).data), 201


@user.route('/<int:user_id>', methods=['PUT'])
def update_user(user_id):
<<<<<<< HEAD
    user = get_model_users(user_id=user_id)
    if not user:
        return jsonify(result="error", message="User not found"), 404
    req_json = request.get_json()
    update_dct, errors = user_schema_load_json.load(req_json)
    pwd = req_json.get('password', None)
    # TODO password validation, it is already done on the admin app
    # but would be good to have the same validation here.
    if pwd is not None and not pwd:
        errors.update({'password': ['Invalid data for field']})
    if errors:
        return jsonify(result="error", message=errors), 400
    status_code = 200
    save_model_user(user, update_dict=update_dct, pwd=pwd)
    return jsonify(data=user_schema.dump(user).data), status_code
=======
    user_to_update = get_model_users(user_id=user_id)

    if request.method == 'DELETE':
        status_code = 202
        delete_model_user(user_to_update)
    else:
        req_json = request.get_json()
        update_dct, errors = user_schema_load_json.load(req_json)
        pwd = req_json.get('password', None)
        # TODO password validation, it is already done on the admin app
        # but would be good to have the same validation here.
        if pwd is not None and not pwd:
            errors.update({'password': ['Invalid data for field']})
        if errors:
            return jsonify(result="error", message=errors), 400
        status_code = 200
        save_model_user(user_to_update, update_dict=update_dct, pwd=pwd)
    return jsonify(data=user_schema.dump(user_to_update).data), status_code
>>>>>>> 4516dc43


@user.route('/<int:user_id>/verify/password', methods=['POST'])
def verify_user_password(user_id):
    user_to_verify = get_model_users(user_id=user_id)

    txt_pwd = None
    try:
        txt_pwd = request.get_json()['password']
    except KeyError:
        return jsonify(
            result="error",
            message={'password': ['Required field missing data']}), 400
    if user_to_verify.check_password(txt_pwd):
        reset_failed_login_count(user_to_verify)
        return jsonify({}), 204
    else:
        increment_failed_login_count(user_to_verify)
        return jsonify(result='error', message={'password': ['Incorrect password']}), 400


@user.route('/<int:user_id>/verify/code', methods=['POST'])
def verify_user_code(user_id):
    user_to_verify = get_model_users(user_id=user_id)

    txt_code = None
    resp_json = request.get_json()
    txt_type = None
    errors = {}
    try:
        txt_code = resp_json['code']
    except KeyError:
        errors.update({'code': ['Required field missing data']})
    try:
        txt_type = resp_json['code_type']
    except KeyError:
        errors.update({'code_type': ['Required field missing data']})
    if errors:
        return jsonify(result="error", message=errors), 400
    code = get_user_code(user_to_verify, txt_code, txt_type)
    if not code:
        return jsonify(result="error", message="Code not found"), 404
    if datetime.now() > code.expiry_datetime or code.code_used:
        return jsonify(result="error", message="Code has expired"), 400
    use_user_code(code.id)
    return jsonify({}), 204


@user.route('/<int:user_id>/sms-code', methods=['POST'])
def send_user_sms_code(user_id):
    user_to_send_to = get_model_users(user_id=user_id)

    verify_code, errors = request_verify_code_schema.load(request.get_json())
    if errors:
        return jsonify(result="error", message=errors), 400

    from app.dao.users_dao import create_secret_code
    secret_code = create_secret_code()
    create_user_code(user_to_send_to, secret_code, 'sms')

    mobile = user_to_send_to.mobile_number if verify_code.get('to', None) is None else verify_code.get('to')
    verification_message = {'to': mobile, 'secret_code': secret_code}

    send_sms_code.apply_async([encryption.encrypt(verification_message)], queue='sms-code')

    return jsonify({}), 204


@user.route('/<int:user_id>/email-code', methods=['POST'])
def send_user_email_code(user_id):
    user_to_send_to = get_model_users(user_id=user_id)

    verify_code, errors = request_verify_code_schema.load(request.get_json())
    if errors:
        return jsonify(result="error", message=errors), 400

    from app.dao.users_dao import create_secret_code
    secret_code = create_secret_code()
    create_user_code(user_to_send_to, secret_code, 'email')

    email = user_to_send_to.email_address if verify_code.get('to', None) is None else verify_code.get('to')
    verification_message = {'to': email, 'secret_code': secret_code}

    send_email_code.apply_async([encryption.encrypt(verification_message)], queue='email-code')

    return jsonify({}), 204


# TODO: Remove this method once the admin app has stopped using it.
@user.route('/<int:user_id>/code', methods=['POST'])
def send_user_code(user_id):
    user_to_send_to = get_model_users(user_id=user_id)

    verify_code, errors = old_request_verify_code_schema.load(request.get_json())
    if errors:
        return jsonify(result="error", message=errors), 400

    from app.dao.users_dao import create_secret_code
    secret_code = create_secret_code()
    create_user_code(user_to_send_to, secret_code, verify_code.get('code_type'))
    if verify_code.get('code_type') == 'sms':
        mobile = user_to_send_to.mobile_number if verify_code.get('to', None) is None else verify_code.get('to')
        verification_message = {'to': mobile, 'secret_code': secret_code}
        send_sms_code.apply_async([encryption.encrypt(verification_message)], queue='sms-code')
    elif verify_code.get('code_type') == 'email':
        email = user_to_send_to.email_address if verify_code.get('to', None) is None else verify_code.get('to')
        verification_message = {
            'to_address': email,
            'from_address': current_app.config['VERIFY_CODE_FROM_EMAIL_ADDRESS'],
            'subject': 'Verification code',
            'body': secret_code}
        send_email_code.apply_async([encryption.encrypt(verification_message)], queue='email-code')
    else:
        abort(500)
    return jsonify({}), 204


@user.route('/<int:user_id>', methods=['GET'])
@user.route('', methods=['GET'])
def get_user(user_id=None):
    users = get_model_users(user_id=user_id)
<<<<<<< HEAD
    if not users:
        return jsonify(result="error", message="not found"), 404
    result = users_schema.dump(users) if isinstance(users, list) else user_schema.dump(users)
    return jsonify(data=result.data)
=======

    result = users_schema.dump(users) if isinstance(users, list) else user_schema.dump(users)
    return jsonify(data=result.data)


@user.route('/<int:user_id>/service', methods=['GET'])
@user.route('/<int:user_id>/service/<service_id>', methods=['GET'])
def get_service_by_user_id(user_id, service_id=None):
    ret_user = get_model_users(user_id=user_id)

    services = get_model_services(user_id=ret_user.id, service_id=service_id)

    services, errors = services_schema.dump(services) if isinstance(services, list) else service_schema.dump(services)
    return jsonify(data=services)
>>>>>>> 4516dc43
<|MERGE_RESOLUTION|>--- conflicted
+++ resolved
@@ -1,11 +1,5 @@
 from datetime import datetime
 from flask import (jsonify, request, abort, Blueprint, current_app)
-<<<<<<< HEAD
-from sqlalchemy.exc import DataError
-from sqlalchemy.orm.exc import NoResultFound
-=======
-
->>>>>>> 4516dc43
 from app import encryption
 
 from app.dao.users_dao import (
@@ -18,17 +12,13 @@
     reset_failed_login_count
 )
 from app.schemas import (
-<<<<<<< HEAD
+    old_request_verify_code_schema,
     user_schema,
     users_schema,
     request_verify_code_schema,
     user_schema_load_json
 )
-=======
-    user_schema, users_schema, service_schema, services_schema,
-    old_request_verify_code_schema, user_schema_load_json,
-    request_verify_code_schema)
->>>>>>> 4516dc43
+
 from app.celery.tasks import (send_sms_code, send_email_code)
 from app.errors import register_errors
 
@@ -52,10 +42,10 @@
 
 @user.route('/<int:user_id>', methods=['PUT'])
 def update_user(user_id):
-<<<<<<< HEAD
     user = get_model_users(user_id=user_id)
     if not user:
         return jsonify(result="error", message="User not found"), 404
+
     req_json = request.get_json()
     update_dct, errors = user_schema_load_json.load(req_json)
     pwd = req_json.get('password', None)
@@ -66,28 +56,8 @@
     if errors:
         return jsonify(result="error", message=errors), 400
     status_code = 200
-    save_model_user(user, update_dict=update_dct, pwd=pwd)
-    return jsonify(data=user_schema.dump(user).data), status_code
-=======
-    user_to_update = get_model_users(user_id=user_id)
-
-    if request.method == 'DELETE':
-        status_code = 202
-        delete_model_user(user_to_update)
-    else:
-        req_json = request.get_json()
-        update_dct, errors = user_schema_load_json.load(req_json)
-        pwd = req_json.get('password', None)
-        # TODO password validation, it is already done on the admin app
-        # but would be good to have the same validation here.
-        if pwd is not None and not pwd:
-            errors.update({'password': ['Invalid data for field']})
-        if errors:
-            return jsonify(result="error", message=errors), 400
-        status_code = 200
-        save_model_user(user_to_update, update_dict=update_dct, pwd=pwd)
+    save_model_user(user_to_update, update_dict=update_dct, pwd=pwd)
     return jsonify(data=user_schema.dump(user_to_update).data), status_code
->>>>>>> 4516dc43
 
 
 @user.route('/<int:user_id>/verify/password', methods=['POST'])
@@ -159,7 +129,7 @@
 @user.route('/<int:user_id>/email-code', methods=['POST'])
 def send_user_email_code(user_id):
     user_to_send_to = get_model_users(user_id=user_id)
-
+    print(user_to_send_to)
     verify_code, errors = request_verify_code_schema.load(request.get_json())
     if errors:
         return jsonify(result="error", message=errors), 400
@@ -209,24 +179,7 @@
 @user.route('', methods=['GET'])
 def get_user(user_id=None):
     users = get_model_users(user_id=user_id)
-<<<<<<< HEAD
     if not users:
         return jsonify(result="error", message="not found"), 404
     result = users_schema.dump(users) if isinstance(users, list) else user_schema.dump(users)
-    return jsonify(data=result.data)
-=======
-
-    result = users_schema.dump(users) if isinstance(users, list) else user_schema.dump(users)
-    return jsonify(data=result.data)
-
-
-@user.route('/<int:user_id>/service', methods=['GET'])
-@user.route('/<int:user_id>/service/<service_id>', methods=['GET'])
-def get_service_by_user_id(user_id, service_id=None):
-    ret_user = get_model_users(user_id=user_id)
-
-    services = get_model_services(user_id=ret_user.id, service_id=service_id)
-
-    services, errors = services_schema.dump(services) if isinstance(services, list) else service_schema.dump(services)
-    return jsonify(data=services)
->>>>>>> 4516dc43
+    return jsonify(data=result.data)