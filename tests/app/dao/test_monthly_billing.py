--- conflicted
+++ resolved
@@ -246,10 +246,7 @@
         monthly_billing[4], sample_template.service.id, 'letter', FEB_2016_MONTH_START, FEB_2016_MONTH_END
     )
     assert monthly_billing[4].monthly_totals == []
-<<<<<<< HEAD
-
-=======
->>>>>>> 4ea79d9e
+
     _assert_monthly_billing(
         monthly_billing[5], sample_template.service.id, 'letter', MAR_2016_MONTH_START, MAR_2016_MONTH_END
     )
@@ -307,12 +304,9 @@
         "total_cost": 0.246
     })
 
-<<<<<<< HEAD
     _assert_monthly_billing(
         monthly_billing[2], sample_template.service.id, 'letter', JAN_2017_MONTH_START, JAN_2017_MONTH_END
     )
-    assert monthly_billing[0].monthly_totals == []
-=======
     _assert_monthly_billing_totals(monthly_billing[2].monthly_totals[0], {
         "billing_units": 1,
         "rate_multiplier": 1,
@@ -320,7 +314,6 @@
         "rate": 0.31,
         "total_cost": 0.31
     })
->>>>>>> 4ea79d9e
 
 
 def test_update_monthly_billing_overwrites_old_totals(sample_template):
