import uuid
from datetime import datetime, timedelta

from freezegun import freeze_time

from app.dao.date_util import get_financial_year
from app.dao.notification_usage_dao import (
    get_rates_for_daterange,
    get_billing_data_for_month,
    get_monthly_billing_data,
    billing_letter_data_per_month_query
)
from app.models import (
    Rate,
    SMS_TYPE,
)
from tests.app.db import create_notification, create_rate, create_letter_rate, create_template, create_service


def test_get_rates_for_daterange(notify_db, notify_db_session):
    set_up_rate(notify_db, datetime(2016, 5, 18), 0.016)
    set_up_rate(notify_db, datetime(2017, 3, 31, 23), 0.0158)
    start_date, end_date = get_financial_year(2017)
    rates = get_rates_for_daterange(start_date, end_date, SMS_TYPE)
    assert len(rates) == 1
    assert datetime.strftime(rates[0].valid_from, '%Y-%m-%d %H:%M:%S') == "2017-03-31 23:00:00"
    assert rates[0].rate == 0.0158


def test_get_rates_for_daterange_multiple_result_per_year(notify_db, notify_db_session):
    set_up_rate(notify_db, datetime(2016, 4, 1), 0.015)
    set_up_rate(notify_db, datetime(2016, 5, 18), 0.016)
    set_up_rate(notify_db, datetime(2017, 4, 1), 0.0158)
    start_date, end_date = get_financial_year(2016)
    rates = get_rates_for_daterange(start_date, end_date, SMS_TYPE)
    assert len(rates) == 2
    assert datetime.strftime(rates[0].valid_from, '%Y-%m-%d %H:%M:%S') == "2016-04-01 00:00:00"
    assert rates[0].rate == 0.015
    assert datetime.strftime(rates[1].valid_from, '%Y-%m-%d %H:%M:%S') == "2016-05-18 00:00:00"
    assert rates[1].rate == 0.016


def test_get_rates_for_daterange_returns_correct_rates(notify_db, notify_db_session):
    set_up_rate(notify_db, datetime(2016, 4, 1), 0.015)
    set_up_rate(notify_db, datetime(2016, 9, 1), 0.016)
    set_up_rate(notify_db, datetime(2017, 6, 1), 0.0175)
    start_date, end_date = get_financial_year(2017)
    rates_2017 = get_rates_for_daterange(start_date, end_date, SMS_TYPE)
    assert len(rates_2017) == 2
    assert datetime.strftime(rates_2017[0].valid_from, '%Y-%m-%d %H:%M:%S') == "2016-09-01 00:00:00"
    assert rates_2017[0].rate == 0.016
    assert datetime.strftime(rates_2017[1].valid_from, '%Y-%m-%d %H:%M:%S') == "2017-06-01 00:00:00"
    assert rates_2017[1].rate == 0.0175


def test_get_rates_for_daterange_in_the_future(notify_db, notify_db_session):
    set_up_rate(notify_db, datetime(2016, 4, 1), 0.015)
    set_up_rate(notify_db, datetime(2017, 6, 1), 0.0175)
    start_date, end_date = get_financial_year(2018)
    rates = get_rates_for_daterange(start_date, end_date, SMS_TYPE)
    assert datetime.strftime(rates[0].valid_from, '%Y-%m-%d %H:%M:%S') == "2017-06-01 00:00:00"
    assert rates[0].rate == 0.0175


def test_get_rates_for_daterange_returns_empty_list_if_year_is_before_earliest_rate(notify_db, notify_db_session):
    set_up_rate(notify_db, datetime(2016, 4, 1), 0.015)
    set_up_rate(notify_db, datetime(2017, 6, 1), 0.0175)
    start_date, end_date = get_financial_year(2015)
    rates = get_rates_for_daterange(start_date, end_date, SMS_TYPE)
    assert rates == []


def test_get_rates_for_daterange_early_rate(notify_db, notify_db_session):
    set_up_rate(notify_db, datetime(2015, 6, 1), 0.014)
    set_up_rate(notify_db, datetime(2016, 6, 1), 0.015)
    set_up_rate(notify_db, datetime(2016, 9, 1), 0.016)
    set_up_rate(notify_db, datetime(2017, 6, 1), 0.0175)
    start_date, end_date = get_financial_year(2016)
    rates = get_rates_for_daterange(start_date, end_date, SMS_TYPE)
    assert len(rates) == 3


def test_get_rates_for_daterange_edge_case(notify_db, notify_db_session):
    set_up_rate(notify_db, datetime(2016, 3, 31, 23, 00), 0.015)
    set_up_rate(notify_db, datetime(2017, 3, 31, 23, 00), 0.0175)
    start_date, end_date = get_financial_year(2016)
    rates = get_rates_for_daterange(start_date, end_date, SMS_TYPE)
    assert len(rates) == 1
    assert datetime.strftime(rates[0].valid_from, '%Y-%m-%d %H:%M:%S') == "2016-03-31 23:00:00"
    assert rates[0].rate == 0.015


def test_get_rates_for_daterange_where_daterange_is_one_month_that_falls_between_rate_valid_from(
        notify_db, notify_db_session
):
    set_up_rate(notify_db, datetime(2017, 1, 1), 0.175)
    set_up_rate(notify_db, datetime(2017, 3, 31), 0.123)
    start_date = datetime(2017, 2, 1, 00, 00, 00)
    end_date = datetime(2017, 2, 28, 23, 59, 59, 99999)
    rates = get_rates_for_daterange(start_date, end_date, SMS_TYPE)
    assert len(rates) == 1
    assert datetime.strftime(rates[0].valid_from, '%Y-%m-%d %H:%M:%S') == "2017-01-01 00:00:00"
    assert rates[0].rate == 0.175


def test_get_monthly_billing_data(notify_db, notify_db_session, sample_template, sample_email_template):
    set_up_rate(notify_db, datetime(2016, 4, 1), 0.014)
    # previous year
    create_notification(template=sample_template, created_at=datetime(2016, 3, 31), sent_at=datetime(2016, 3, 31),
                        status='sending', billable_units=1)
    # current year
    create_notification(template=sample_template, created_at=datetime(2016, 4, 2), sent_at=datetime(2016, 4, 2),
                        status='sending', billable_units=1)
    create_notification(template=sample_template, created_at=datetime(2016, 5, 18), sent_at=datetime(2016, 5, 18),
                        status='sending', billable_units=2)
    create_notification(template=sample_template, created_at=datetime(2016, 7, 22), sent_at=datetime(2016, 7, 22),
                        status='sending', billable_units=3)
    create_notification(template=sample_template, created_at=datetime(2016, 7, 22), sent_at=datetime(2016, 7, 22),
                        status='sending', billable_units=3, rate_multiplier=2)
    create_notification(template=sample_template, created_at=datetime(2016, 7, 22), sent_at=datetime(2016, 7, 22),
                        status='sending', billable_units=3, rate_multiplier=2)
    create_notification(template=sample_template, created_at=datetime(2016, 7, 30), sent_at=datetime(2016, 7, 22),
                        status='sending', billable_units=4)

    create_notification(template=sample_email_template, created_at=datetime(2016, 8, 22), sent_at=datetime(2016, 7, 22),
                        status='sending', billable_units=0)
    create_notification(template=sample_email_template, created_at=datetime(2016, 8, 30), sent_at=datetime(2016, 7, 22),
                        status='sending', billable_units=0)
    # next year
    create_notification(template=sample_template, created_at=datetime(2017, 3, 31, 23, 00, 00),
                        sent_at=datetime(2017, 3, 31), status='sending', billable_units=6)
    results = get_monthly_billing_data(sample_template.service_id, 2016)
    assert len(results) == 4
    # (billable_units, rate_multiplier, international, type, rate)
    assert results[0] == ('April', 1, 1, False, SMS_TYPE, 0.014)
    assert results[1] == ('May', 2, 1, False, SMS_TYPE, 0.014)
    assert results[2] == ('July', 7, 1, False, SMS_TYPE, 0.014)
    assert results[3] == ('July', 6, 2, False, SMS_TYPE, 0.014)


def test_get_monthly_billing_data_with_multiple_rates(notify_db, notify_db_session, sample_template,
                                                      sample_email_template):
    set_up_rate(notify_db, datetime(2016, 4, 1), 0.014)
    set_up_rate(notify_db, datetime(2016, 6, 5), 0.0175)
    set_up_rate(notify_db, datetime(2017, 7, 5), 0.018)
    # previous year
    create_notification(template=sample_template, created_at=datetime(2016, 3, 31), sent_at=datetime(2016, 3, 31),
                        status='sending', billable_units=1)
    # current year
    create_notification(template=sample_template, created_at=datetime(2016, 4, 2), sent_at=datetime(2016, 4, 2),
                        status='sending', billable_units=1)
    create_notification(template=sample_template, created_at=datetime(2016, 5, 18), sent_at=datetime(2016, 5, 18),
                        status='sending', billable_units=2)
    create_notification(template=sample_template, created_at=datetime(2016, 6, 1), sent_at=datetime(2016, 6, 1),
                        status='sending', billable_units=3)
    create_notification(template=sample_template, created_at=datetime(2016, 6, 15), sent_at=datetime(2016, 6, 15),
                        status='sending', billable_units=4)
    create_notification(template=sample_email_template, created_at=datetime(2016, 8, 22),
                        sent_at=datetime(2016, 7, 22),
                        status='sending', billable_units=0)
    create_notification(template=sample_email_template, created_at=datetime(2016, 8, 30),
                        sent_at=datetime(2016, 7, 22),
                        status='sending', billable_units=0)
    # next year
    create_notification(template=sample_template, created_at=datetime(2017, 3, 31, 23, 00, 00),
                        sent_at=datetime(2017, 3, 31), status='sending', billable_units=6)
    results = get_monthly_billing_data(sample_template.service_id, 2016)
    assert len(results) == 4
    assert results[0] == ('April', 1, 1, False, SMS_TYPE, 0.014)
    assert results[1] == ('May', 2, 1, False, SMS_TYPE, 0.014)
    assert results[2] == ('June', 3, 1, False, SMS_TYPE, 0.014)
    assert results[3] == ('June', 4, 1, False, SMS_TYPE, 0.0175)


def test_get_monthly_billing_data_with_no_notifications_for_daterange(notify_db, notify_db_session, sample_template):
    set_up_rate(notify_db, datetime(2016, 4, 1), 0.014)
    results = get_monthly_billing_data(sample_template.service_id, 2016)
    assert results == []


def set_up_rate(notify_db, start_date, value):
    rate = Rate(id=uuid.uuid4(), valid_from=start_date, rate=value, notification_type=SMS_TYPE)
    notify_db.session.add(rate)


@freeze_time("2016-05-01")
def test_get_billing_data_for_month_where_start_date_before_rate_returns_empty(
    sample_template
):
    create_rate(datetime(2016, 4, 1), 0.014, SMS_TYPE)

    results = get_monthly_billing_data(
        service_id=sample_template.service_id,
        year=2015
    )

    assert not results


@freeze_time("2016-05-01")
def test_get_monthly_billing_data_where_start_date_before_rate_returns_empty(
    sample_template
):
    now = datetime.utcnow()
    create_rate(now, 0.014, SMS_TYPE)

    results = get_billing_data_for_month(
        service_id=sample_template.service_id,
        start_date=now - timedelta(days=2),
        end_date=now - timedelta(days=1),
        notification_type=SMS_TYPE
    )

    assert not results


def test_billing_letter_data_per_month_query(
        notify_db_session
):
    create_letter_rate()
    service = create_service()
    template = create_template(service=service, template_type='letter')
    create_notification(template=template, billable_units=1, created_at=datetime(2017, 2, 1, 13, 21),
                        status='delivered')
    create_notification(template=template, billable_units=1, created_at=datetime(2017, 2, 1, 13, 21),
                        status='delivered')
    create_notification(template=template, billable_units=1, created_at=datetime(2017, 2, 1, 13, 21),
                        status='delivered')

    results = billing_letter_data_per_month_query(service_id=service.id,
                                                  start_date=datetime(2017, 2, 1),
                                                  end_date=datetime(2017, 2, 28))

    assert len(results) == 1
<<<<<<< HEAD
    print(results[0].rate)
    assert results[0].rate == 0.31
=======
    assert results[0].rate == 0.31
    assert results[0].billing_units == 3
>>>>>>> 4ea79d9e
<|MERGE_RESOLUTION|>--- conflicted
+++ resolved
@@ -232,10 +232,5 @@
                                                   end_date=datetime(2017, 2, 28))
 
     assert len(results) == 1
-<<<<<<< HEAD
-    print(results[0].rate)
     assert results[0].rate == 0.31
-=======
-    assert results[0].rate == 0.31
-    assert results[0].billing_units == 3
->>>>>>> 4ea79d9e
+    assert results[0].billing_units == 3