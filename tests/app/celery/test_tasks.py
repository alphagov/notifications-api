--- conflicted
+++ resolved
@@ -329,15 +329,11 @@
         now.strftime(DATETIME_FORMAT)
     )
 
-<<<<<<< HEAD
     firetext_client.send_sms.assert_called_once_with(
-        to="+441234123123",
+        to="+447700900890",
         content="Sample service: This is a template",
         reference=str(notification_id)
     )
-=======
-    firetext_client.send_sms.assert_called_once_with("+447700900890", "Sample service: This is a template")
->>>>>>> 3514de16
 
 
 def test_should_not_send_sms_if_restricted_service_and_invalid_number(notify_db, notify_db_session, mocker):
