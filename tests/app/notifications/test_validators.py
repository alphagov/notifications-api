--- conflicted
+++ resolved
@@ -330,8 +330,6 @@
     assert check_service_email_reply_to_id(None, None) is None
 
 
-<<<<<<< HEAD
-=======
 def test_check_service_email_reply_to_id_where_reply_to_id_is_not_found(sample_service, fake_uuid):
     with pytest.raises(BadRequestError) as e:
         check_service_email_reply_to_id(sample_service.id, fake_uuid)
@@ -339,7 +337,6 @@
     assert e.value.message == 'reply_to_id does not exist in database'
 
 
->>>>>>> fd8bebbf
 def test_check_service_email_reply_to_id_where_reply_to_id_is_found(sample_service):
     reply_to_email = create_reply_to_email(sample_service, 'test@test.com')
     assert check_service_email_reply_to_id(sample_service.id, reply_to_email.id) is None
