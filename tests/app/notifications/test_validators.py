import pytest
from freezegun import freeze_time
from flask import current_app
import app
from app.models import KEY_TYPE_NORMAL
from app.notifications.validators import (
    check_service_over_daily_message_limit,
    check_template_is_for_notification_type,
    check_template_is_active,
    service_can_send_to_recipient,
    check_sms_content_char_count,
<<<<<<< HEAD
    check_service_over_api_rate_limit)
=======
    validate_and_format_recipient
)
>>>>>>> 3b350cdf
from app.v2.errors import (
    BadRequestError,
    TooManyRequestsError,
    RateLimitError)
from tests.app.conftest import (
    sample_notification as create_notification,
    sample_service as create_service,
    sample_service_whitelist,
    sample_api_key)


@pytest.mark.parametrize('key_type', ['team', 'normal'])
def test_exception_thrown_by_redis_store_get_should_not_be_fatal(
        notify_db,
        notify_db_session,
        notify_api,
        key_type,
        mocker):
    with freeze_time("2016-01-01 12:00:00.000000"):

        mocker.patch('app.notifications.validators.redis_store.redis_store.get', side_effect=Exception("broken redis"))
        mocker.patch('app.notifications.validators.redis_store.redis_store.set')

        service = create_service(notify_db, notify_db_session, restricted=True, limit=4)
        for x in range(5):
            create_notification(notify_db, notify_db_session, service=service)

        with pytest.raises(TooManyRequestsError) as e:
            check_service_over_daily_message_limit(key_type, service)
        assert e.value.status_code == 429
        assert e.value.message == 'Exceeded send limits (4) for today'
        assert e.value.fields == []
        app.notifications.validators.redis_store.redis_store.set.assert_called_with(
            "{}-2016-01-01-count".format(str(service.id)), 5, 3600, None, False, False
        )


@pytest.mark.parametrize('key_type', ['test', 'team', 'normal'])
def test_exception_thown_by_redis_store_set_should_not_be_fatal(
        key_type,
        sample_service,
        mocker):
    mocker.patch('app.notifications.validators.redis_store.redis_store.set', side_effect=Exception("broken redis"))
    mocker.patch('app.notifications.validators.redis_store.get', return_value=None)
    assert not check_service_over_daily_message_limit(key_type, sample_service)


@pytest.mark.parametrize('key_type', ['test', 'team', 'normal'])
def test_check_service_message_limit_in_cache_with_unrestricted_service_is_allowed(
        key_type,
        sample_service,
        mocker):
    mocker.patch('app.notifications.validators.redis_store.get', return_value=1)
    mocker.patch('app.notifications.validators.redis_store.set')
    mocker.patch('app.notifications.validators.services_dao')

    check_service_over_daily_message_limit(key_type, sample_service)
    app.notifications.validators.redis_store.set.assert_not_called()
    assert not app.notifications.validators.services_dao.mock_calls


@pytest.mark.parametrize('key_type', ['test', 'team', 'normal'])
def test_check_service_message_limit_in_cache_under_message_limit_passes(
        key_type,
        sample_service,
        mocker):
    mocker.patch('app.notifications.validators.redis_store.get', return_value=1)
    mocker.patch('app.notifications.validators.redis_store.set')
    mocker.patch('app.notifications.validators.services_dao')
    check_service_over_daily_message_limit(key_type, sample_service)
    app.notifications.validators.redis_store.set.assert_not_called()
    assert not app.notifications.validators.services_dao.mock_calls


def test_should_not_interact_with_cache_for_test_key(sample_service, mocker):
    mocker.patch('app.notifications.validators.redis_store')
    check_service_over_daily_message_limit('test', sample_service)
    assert not app.notifications.validators.redis_store.mock_calls


@pytest.mark.parametrize('key_type', ['team', 'normal'])
def test_should_set_cache_value_as_value_from_database_if_cache_not_set(
        key_type,
        notify_db,
        notify_db_session,
        sample_service,
        mocker
):
    with freeze_time("2016-01-01 12:00:00.000000"):
        for x in range(5):
            create_notification(notify_db, notify_db_session, service=sample_service)
        mocker.patch('app.notifications.validators.redis_store.get', return_value=None)
        mocker.patch('app.notifications.validators.redis_store.set')
        check_service_over_daily_message_limit(key_type, sample_service)
        app.notifications.validators.redis_store.set.assert_called_with(
            str(sample_service.id) + "-2016-01-01-count", 5, ex=3600
        )


@pytest.mark.parametrize('key_type', ['team', 'normal'])
def test_check_service_message_limit_over_message_limit_fails(key_type, notify_db, notify_db_session, mocker):
    with freeze_time("2016-01-01 12:00:00.000000"):
        mocker.patch('app.redis_store.get', return_value=None)
        mocker.patch('app.notifications.validators.redis_store.set')

        service = create_service(notify_db, notify_db_session, restricted=True, limit=4)
        for x in range(5):
            create_notification(notify_db, notify_db_session, service=service)
        with pytest.raises(TooManyRequestsError) as e:
            check_service_over_daily_message_limit(key_type, service)
        assert e.value.status_code == 429
        assert e.value.message == 'Exceeded send limits (4) for today'
        assert e.value.fields == []
        app.notifications.validators.redis_store.set.assert_called_with(
            str(service.id) + "-2016-01-01-count", 5, ex=3600
        )


@pytest.mark.parametrize('key_type', ['team', 'normal'])
def test_check_service_message_limit_in_cache_over_message_limit_fails(
        notify_db,
        notify_db_session,
        key_type,
        mocker):
    with freeze_time("2016-01-01 12:00:00.000000"):
        mocker.patch('app.redis_store.get', return_value=5)
        mocker.patch('app.notifications.validators.redis_store.set')
        mocker.patch('app.notifications.validators.services_dao')

        service = create_service(notify_db, notify_db_session, restricted=True, limit=4)
        with pytest.raises(TooManyRequestsError) as e:
            check_service_over_daily_message_limit(key_type, service)
        assert e.value.status_code == 429
        assert e.value.message == 'Exceeded send limits (4) for today'
        assert e.value.fields == []
        app.notifications.validators.redis_store.set.assert_not_called()
        assert not app.notifications.validators.services_dao.mock_calls


@pytest.mark.parametrize('template_type, notification_type',
                         [('email', 'email'),
                          ('sms', 'sms')])
def test_check_template_is_for_notification_type_pass(template_type, notification_type):
    assert check_template_is_for_notification_type(notification_type=notification_type,
                                                   template_type=template_type) is None


@pytest.mark.parametrize('template_type, notification_type',
                         [('sms', 'email'),
                          ('email', 'sms')])
def test_check_template_is_for_notification_type_fails_when_template_type_does_not_match_notification_type(
        template_type, notification_type):
    with pytest.raises(BadRequestError) as e:
        check_template_is_for_notification_type(notification_type=notification_type,
                                                template_type=template_type)
    assert e.value.status_code == 400
    error_message = '{0} template is not suitable for {1} notification'.format(template_type, notification_type)
    assert e.value.message == error_message
    assert e.value.fields == [{'template': error_message}]


def test_check_template_is_active_passes(sample_template):
    assert check_template_is_active(sample_template) is None


def test_check_template_is_active_fails(sample_template):
    sample_template.archived = True
    from app.dao.templates_dao import dao_update_template
    dao_update_template(sample_template)
    with pytest.raises(BadRequestError) as e:
        check_template_is_active(sample_template)
    assert e.value.status_code == 400
    assert e.value.message == 'Template has been deleted'
    assert e.value.fields == [{'template': 'Template has been deleted'}]


@pytest.mark.parametrize('key_type',
                         ['test', 'normal'])
def test_service_can_send_to_recipient_passes(key_type, notify_db, notify_db_session):
    trial_mode_service = create_service(notify_db, notify_db_session, service_name='trial mode', restricted=True)
    assert service_can_send_to_recipient(trial_mode_service.users[0].email_address,
                                         key_type,
                                         trial_mode_service) is None
    assert service_can_send_to_recipient(trial_mode_service.users[0].mobile_number,
                                         key_type,
                                         trial_mode_service) is None


@pytest.mark.parametrize('key_type',
                         ['test', 'normal'])
def test_service_can_send_to_recipient_passes_for_live_service_non_team_member(key_type, notify_db, notify_db_session):
    live_service = create_service(notify_db, notify_db_session, service_name='live', restricted=False)
    assert service_can_send_to_recipient("some_other_email@test.com",
                                         key_type,
                                         live_service) is None
    assert service_can_send_to_recipient('07513332413',
                                         key_type,
                                         live_service) is None


def test_service_can_send_to_recipient_passes_for_whitelisted_recipient_passes(notify_db, notify_db_session,
                                                                               sample_service):
    sample_service_whitelist(notify_db, notify_db_session, email_address="some_other_email@test.com")
    assert service_can_send_to_recipient("some_other_email@test.com",
                                         'team',
                                         sample_service) is None
    sample_service_whitelist(notify_db, notify_db_session, mobile_number='07513332413')
    assert service_can_send_to_recipient('07513332413',
                                         'team',
                                         sample_service) is None


@pytest.mark.parametrize('recipient', ['07513332413', 'some_other_email@test.com'])
@pytest.mark.parametrize('key_type, error_message',
                         [('team', 'Can’t send to this recipient using a team-only API key'),
                          ('normal',
                           "Can’t send to this recipient when service is in trial mode – see https://www.notifications.service.gov.uk/trial-mode")])  # noqa
def test_service_can_send_to_recipient_fails_when_recipient_is_not_on_team(recipient, key_type, error_message,
                                                                           notify_db, notify_db_session):
    trial_mode_service = create_service(notify_db, notify_db_session, service_name='trial mode', restricted=True)
    with pytest.raises(BadRequestError) as exec_info:
        service_can_send_to_recipient(recipient,
                                      key_type,
                                      trial_mode_service)
    assert exec_info.value.status_code == 400
    assert exec_info.value.message == error_message
    assert exec_info.value.fields == []


def test_service_can_send_to_recipient_fails_when_mobile_number_is_not_on_team(notify_db, notify_db_session):
    live_service = create_service(notify_db, notify_db_session, service_name='live mode', restricted=False)
    with pytest.raises(BadRequestError) as e:
        service_can_send_to_recipient("0758964221",
                                      'team',
                                      live_service)
    assert e.value.status_code == 400
    assert e.value.message == 'Can’t send to this recipient using a team-only API key'
    assert e.value.fields == []


@pytest.mark.parametrize('char_count', [495, 0, 494, 200])
def test_check_sms_content_char_count_passes(char_count, notify_api):
    assert check_sms_content_char_count(char_count) is None


@pytest.mark.parametrize('char_count', [496, 500, 6000])
def test_check_sms_content_char_count_fails(char_count, notify_api):
    with pytest.raises(BadRequestError) as e:
        check_sms_content_char_count(char_count)
    assert e.value.status_code == 400
    assert e.value.message == 'Content for template has a character count greater than the limit of {}'.format(
        notify_api.config['SMS_CHAR_COUNT_LIMIT'])
    assert e.value.fields == []


<<<<<<< HEAD
@pytest.mark.parametrize('key_type, limit, interval', [('team', 1, 2), ('live', 10, 20), ('test', 100, 200)])
def test_that_when_exceed_rate_limit_request_fails(
        notify_db,
        notify_db_session,
        key_type,
        limit,
        interval,
        mocker):
    with freeze_time("2016-01-01 12:00:00.000000"):

        if key_type == 'live':
            api_key_type = 'normal'
        else:
            api_key_type = key_type

        mocker.patch('app.redis_store.exceeded_rate_limit', return_value=True)
        mocker.patch('app.notifications.validators.services_dao')

        service = create_service(notify_db, notify_db_session, restricted=True)
        api_key = sample_api_key(notify_db, notify_db_session, service=service, key_type=api_key_type)
        with pytest.raises(RateLimitError) as e:
            check_service_over_api_rate_limit(service, api_key)

        assert app.redis_store.exceeded_rate_limit.called_with(
            "{}-{}".format(str(service.id), api_key.key_type),
            limit,
            interval
        )
        assert e.value.status_code == 429
        assert e.value.message == 'Exceeded rate limit for key type {} of {} requests per {} seconds'.format(
            key_type.upper(), limit, interval
        )
        assert e.value.fields == []


@pytest.mark.parametrize('key_type, limit, interval', [('team', 1, 2), ('normal', 10, 20), ('test', 100, 200)])
def test_that_when_not_exceeded_rate_limit_request_succeeds(
        notify_db,
        notify_db_session,
        key_type,
        limit,
        interval,
        mocker):
    with freeze_time("2016-01-01 12:00:00.000000"):
        mocker.patch('app.redis_store.exceeded_rate_limit', return_value=False)
        mocker.patch('app.notifications.validators.services_dao')

        service = create_service(notify_db, notify_db_session, restricted=True)
        api_key = sample_api_key(notify_db, notify_db_session, service=service, key_type=key_type)

        check_service_over_api_rate_limit(service, api_key)
        assert app.redis_store.exceeded_rate_limit.called_with(
            "{}-{}".format(str(service.id), api_key.key_type),
            limit,
            interval
        )


def test_should_not_rate_limit_if_limiting_is_disabled(
        notify_db,
        notify_db_session,
        mocker):
    with freeze_time("2016-01-01 12:00:00.000000"):
        current_app.config['API_RATE_LIMIT_ENABLED'] = False

        mocker.patch('app.redis_store.exceeded_rate_limit', return_value=False)
        mocker.patch('app.notifications.validators.services_dao')

        service = create_service(notify_db, notify_db_session, restricted=True)
        api_key = sample_api_key(notify_db, notify_db_session, service=service)

        check_service_over_api_rate_limit(service, api_key)
        assert not app.redis_store.exceeded_rate_limit.called
=======
@pytest.mark.parametrize('key_type', ['test', 'normal'])
def test_rejects_api_calls_with_international_numbers_if_service_does_not_allow_int_sms(sample_service, key_type):
    with pytest.raises(BadRequestError) as e:
        validate_and_format_recipient('20-12-1234-1234', key_type, sample_service, 'sms')
    assert e.value.status_code == 400
    assert e.value.message == 'Cannot send to international mobile numbers'
    assert e.value.fields == []


@pytest.mark.parametrize('key_type', ['test', 'normal'])
def test_allows_api_calls_with_international_numbers_if_service_does_allow_int_sms(sample_service, key_type):
    sample_service.can_send_international_sms = True
    result = validate_and_format_recipient('20-12-1234-1234', key_type, sample_service, 'sms')
    assert result == '201212341234'
>>>>>>> 3b350cdf
<|MERGE_RESOLUTION|>--- conflicted
+++ resolved
@@ -2,19 +2,16 @@
 from freezegun import freeze_time
 from flask import current_app
 import app
-from app.models import KEY_TYPE_NORMAL
 from app.notifications.validators import (
     check_service_over_daily_message_limit,
     check_template_is_for_notification_type,
     check_template_is_active,
     service_can_send_to_recipient,
     check_sms_content_char_count,
-<<<<<<< HEAD
-    check_service_over_api_rate_limit)
-=======
+    check_service_over_api_rate_limit,
     validate_and_format_recipient
 )
->>>>>>> 3b350cdf
+
 from app.v2.errors import (
     BadRequestError,
     TooManyRequestsError,
@@ -270,7 +267,6 @@
     assert e.value.fields == []
 
 
-<<<<<<< HEAD
 @pytest.mark.parametrize('key_type, limit, interval', [('team', 1, 2), ('live', 10, 20), ('test', 100, 200)])
 def test_that_when_exceed_rate_limit_request_fails(
         notify_db,
@@ -344,7 +340,8 @@
 
         check_service_over_api_rate_limit(service, api_key)
         assert not app.redis_store.exceeded_rate_limit.called
-=======
+
+
 @pytest.mark.parametrize('key_type', ['test', 'normal'])
 def test_rejects_api_calls_with_international_numbers_if_service_does_not_allow_int_sms(sample_service, key_type):
     with pytest.raises(BadRequestError) as e:
@@ -358,5 +355,4 @@
 def test_allows_api_calls_with_international_numbers_if_service_does_allow_int_sms(sample_service, key_type):
     sample_service.can_send_international_sms = True
     result = validate_and_format_recipient('20-12-1234-1234', key_type, sample_service, 'sms')
-    assert result == '201212341234'
->>>>>>> 3b350cdf
+    assert result == '201212341234'