import pytest
<<<<<<< HEAD

from app import (email_safe, db)
from app.models import (User, Service, Template, ApiKey, Job, Notification, Permission)
=======
from datetime import datetime
from app import email_safe
from app.models import (User, Service, Template, ApiKey, Job, Notification, InvitedUser)
>>>>>>> abb46e0a
from app.dao.users_dao import (save_model_user, create_user_code, create_secret_code)
from app.dao.services_dao import dao_create_service
from app.dao.templates_dao import dao_create_template
from app.dao.api_key_dao import save_model_api_key
from app.dao.jobs_dao import dao_create_job
from app.dao.notifications_dao import dao_create_notification
from app.dao.invited_user_dao import save_invited_user
import uuid


@pytest.fixture(scope='function')
def service_factory(notify_db, notify_db_session):
    class ServiceFactory(object):
        def get(self, service_name, user=None, template_type=None):
            if not user:
                user = sample_user(notify_db, notify_db_session)
            service = sample_service(notify_db, notify_db_session, service_name, user)
            if template_type == 'email':
                sample_template(
                    notify_db,
                    notify_db_session,
                    template_type=template_type,
                    subject_line=email_safe(service_name),
                    service=service
                )
            else:
                sample_template(
                    notify_db,
                    notify_db_session,
                    service=service
                )
            return service

    return ServiceFactory()


@pytest.fixture(scope='function')
def sample_user(notify_db,
                notify_db_session,
                email="notify@digital.cabinet-office.gov.uk"):
    data = {
        'name': 'Test User',
        'email_address': email,
        'password': 'password',
        'mobile_number': '+447700900986',
        'state': 'active'
    }
    usr = User.query.filter_by(email_address=email).first()
    if not usr:
        usr = User(**data)
        save_model_user(usr)
    return usr


def create_code(notify_db, notify_db_session, code_type, usr=None, code=None):
    if code is None:
        code = create_secret_code()
    if usr is None:
        usr = sample_user(notify_db, notify_db_session)
    return create_user_code(usr, code, code_type), code


@pytest.fixture(scope='function')
def sample_email_code(notify_db,
                      notify_db_session,
                      code=None,
                      code_type="email",
                      usr=None):
    code, txt_code = create_code(notify_db,
                                 notify_db_session,
                                 code_type,
                                 usr=usr,
                                 code=code)
    code.txt_code = txt_code
    return code


@pytest.fixture(scope='function')
def sample_sms_code(notify_db,
                    notify_db_session,
                    code=None,
                    code_type="sms",
                    usr=None):
    code, txt_code = create_code(notify_db,
                                 notify_db_session,
                                 code_type,
                                 usr=usr,
                                 code=code)
    code.txt_code = txt_code
    return code


@pytest.fixture(scope='function')
def sample_service(notify_db,
                   notify_db_session,
                   service_name="Sample service",
                   user=None):
    if user is None:
        user = sample_user(notify_db, notify_db_session)
    data = {
        'name': service_name,
<<<<<<< HEAD
        'users': [],
=======
>>>>>>> abb46e0a
        'limit': 1000,
        'active': False,
        'restricted': False,
        'email_from': email_safe(service_name)
    }
    service = Service.query.filter_by(name=service_name).first()
    if not service:
        service = Service(**data)
        dao_create_service(service, user)
    return service


@pytest.fixture(scope='function')
def sample_template(notify_db,
                    notify_db_session,
                    template_name="Template Name",
                    template_type="sms",
                    content="This is a template",
                    subject_line=None,
                    service=None):
    if service is None:
        service = sample_service(notify_db, notify_db_session)
    sample_api_key(notify_db, notify_db_session, service=service)
    data = {
        'name': template_name,
        'template_type': template_type,
        'content': content,
        'service': service
    }
    if template_type == 'email':
        data.update({
            'subject': subject_line
        })
    template = Template(**data)
    dao_create_template(template)
    return template


@pytest.fixture(scope='function')
def sample_email_template(
        notify_db,
        notify_db_session,
        template_name="Email Template Name",
        template_type="email",
        content="This is a template",
        subject_line='Email Subject',
        service=None):
    if service is None:
        service = sample_service(notify_db, notify_db_session)
    sample_api_key(notify_db, notify_db_session, service=service)
    data = {
        'name': template_name,
        'template_type': template_type,
        'content': content,
        'service': service
    }
    if subject_line:
        data.update({
            'subject': subject_line
        })
    template = Template(**data)
    dao_create_template(template)
    return template


@pytest.fixture(scope='function')
def sample_api_key(notify_db,
                   notify_db_session,
                   service=None):
    if service is None:
        service = sample_service(notify_db, notify_db_session)
    data = {'service_id': service.id, 'name': uuid.uuid4()}
    api_key = ApiKey(**data)
    save_model_api_key(api_key)
    return api_key


@pytest.fixture(scope='function')
def sample_job(notify_db,
               notify_db_session,
               service=None,
               template=None):
    if service is None:
        service = sample_service(notify_db, notify_db_session)
    if template is None:
        template = sample_template(notify_db, notify_db_session,
                                   service=service)
    job_id = uuid.uuid4()
    bucket_name = 'service-{}-notify'.format(service.id)
    file_name = '{}.csv'.format(job_id)
    data = {
        'id': uuid.uuid4(),
        'service_id': service.id,
        'template_id': template.id,
        'bucket_name': bucket_name,
        'file_name': file_name,
        'original_file_name': 'some.csv',
        'notification_count': 1
    }
    job = Job(**data)
    dao_create_job(job)
    return job


@pytest.fixture(scope='function')
def sample_email_job(notify_db,
                     notify_db_session,
                     service=None,
                     template=None):
    if service is None:
        service = sample_service(notify_db, notify_db_session)
    if template is None:
        template = sample_email_template(
            notify_db,
            notify_db_session,
            service=service)
    job_id = uuid.uuid4()
    bucket_name = 'service-{}-notify'.format(service.id)
    file_name = '{}.csv'.format(job_id)
    data = {
        'id': uuid.uuid4(),
        'service_id': service.id,
        'template_id': template.id,
        'bucket_name': bucket_name,
        'file_name': file_name,
        'original_file_name': 'some.csv',
        'notification_count': 1
    }
    job = Job(**data)
    dao_create_job(job)
    return job


@pytest.fixture(scope='function')
def sample_admin_service_id(notify_db, notify_db_session):
    admin_user = sample_user(notify_db, notify_db_session, email="notify_admin@digital.cabinet-office.gov.uk")
    admin_service = sample_service(notify_db, notify_db_session, service_name="Sample Admin Service", user=admin_user)
    data = {'service': admin_service, 'name': 'sample admin key'}
    api_key = ApiKey(**data)
    save_model_api_key(api_key)
    return admin_service.id


@pytest.fixture(scope='function')
def mock_secret_code(mocker):
    def _create():
        return '11111'

    mock_class = mocker.patch('app.dao.users_dao.create_secret_code', side_effect=_create)
    return mock_class


@pytest.fixture(scope='function')
def sample_notification(notify_db,
                        notify_db_session,
                        service=None,
                        template=None,
                        job=None):
    if service is None:
        service = sample_service(notify_db, notify_db_session)
    if template is None:
        template = sample_template(notify_db, notify_db_session, service=service)
    if job is None:
        job = sample_job(notify_db, notify_db_session, service=service, template=template)

    notificaton_id = uuid.uuid4()
    to = '+44709123456'

    data = {
        'id': notificaton_id,
        'to': to,
        'job': job,
        'service': service,
        'template': template,
        'created_at': datetime.utcnow()
    }
    notification = Notification(**data)
    dao_create_notification(notification)
    return notification


@pytest.fixture(scope='function')
def sample_permission(notify_db,
                      notify_db_session,
                      service=None,
                      user=None,
                      permission="sample permission"):
    if user is None:
        user = sample_user(notify_db, notify_db_session)
    data = {
        'user': user,
        'permission': permission
    }
    if service:
        data['service'] = service
    p_model = Permission(**data)
    db.session.add(p_model)
    db.session.commit()
    return p_model


@pytest.fixture(scope='function')
def mock_celery_send_sms_code(mocker):
    return mocker.patch('app.celery.tasks.send_sms_code.apply_async')


@pytest.fixture(scope='function')
def mock_celery_send_email_code(mocker):
    return mocker.patch('app.celery.tasks.send_email_code.apply_async')


@pytest.fixture(scope='function')
def mock_encryption(mocker):
    return mocker.patch('app.encryption.encrypt', return_value="something_encrypted")


@pytest.fixture(scope='function')
def sample_invited_user(notify_db,
                        notify_db_session,
                        service=None,
                        to_email_address=None):

    if service is None:
        service = sample_service(notify_db, notify_db_session)
    if to_email_address is None:
        to_email_address = 'invited_user@digital.gov.uk'

    from_user = service.users[0]

    data = {
        'service': service,
        'email_address': to_email_address,
        'from_user': from_user
    }
    invited_user = InvitedUser(**data)
    save_invited_user(invited_user)
    return invited_user<|MERGE_RESOLUTION|>--- conflicted
+++ resolved
@@ -1,13 +1,7 @@
 import pytest
-<<<<<<< HEAD
 
 from app import (email_safe, db)
-from app.models import (User, Service, Template, ApiKey, Job, Notification, Permission)
-=======
-from datetime import datetime
-from app import email_safe
-from app.models import (User, Service, Template, ApiKey, Job, Notification, InvitedUser)
->>>>>>> abb46e0a
+from app.models import (User, Service, Template, ApiKey, Job, Notification, Permission, InvitedUser)
 from app.dao.users_dao import (save_model_user, create_user_code, create_secret_code)
 from app.dao.services_dao import dao_create_service
 from app.dao.templates_dao import dao_create_template
@@ -109,10 +103,6 @@
         user = sample_user(notify_db, notify_db_session)
     data = {
         'name': service_name,
-<<<<<<< HEAD
-        'users': [],
-=======
->>>>>>> abb46e0a
         'limit': 1000,
         'active': False,
         'restricted': False,
