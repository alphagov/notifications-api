import json
import moto

from datetime import (
    datetime,
    timedelta
)

from flask import url_for, current_app
from app.models import (
    VerifyCode,
    User
)

from app import db, encryption

from tests import create_authorization_header
from freezegun import freeze_time

import app.celery.tasks


def test_user_verify_code_sms(notify_api,
                              sample_sms_code_plus_code):
    """
    Tests POST endpoint '/<user_id>/verify/code'
    """
    sample_sms_code, txt_code = sample_sms_code_plus_code
    with notify_api.test_request_context():
        with notify_api.test_client() as client:
            assert not VerifyCode.query.first().code_used
            data = json.dumps({
                'code_type': sample_sms_code.code_type,
                'code': txt_code})
            auth_header = create_authorization_header()
            resp = client.post(
                url_for('user.verify_user_code', user_id=sample_sms_code.user.id),
                data=data,
                headers=[('Content-Type', 'application/json'), auth_header])
            assert resp.status_code == 204
            assert VerifyCode.query.first().code_used


def test_user_verify_code_sms_missing_code(notify_api,
                                           sample_sms_code):
    """
    Tests POST endpoint '/<user_id>/verify/code'
    """
    with notify_api.test_request_context():
        with notify_api.test_client() as client:
            assert not VerifyCode.query.first().code_used
            data = json.dumps({'code_type': sample_sms_code.code_type})
            auth_header = create_authorization_header()
            resp = client.post(
                url_for('user.verify_user_code', user_id=sample_sms_code.user.id),
                data=data,
                headers=[('Content-Type', 'application/json'), auth_header])
            assert resp.status_code == 400
            assert not VerifyCode.query.first().code_used


@moto.mock_sqs
def test_user_verify_code_email(notify_api,
                                sqs_client_conn,
                                sample_email_code_plus_code):
    """
    Tests POST endpoint '/<user_id>/verify/code'
    """
    sample_email_code, txt_code = sample_email_code_plus_code
    with notify_api.test_request_context():
        with notify_api.test_client() as client:
            assert not VerifyCode.query.first().code_used
            data = json.dumps({
                'code_type': sample_email_code.code_type,
                'code': txt_code})
            auth_header = create_authorization_header()
            resp = client.post(
                url_for('user.verify_user_code', user_id=sample_email_code.user.id),
                data=data,
                headers=[('Content-Type', 'application/json'), auth_header])
            assert resp.status_code == 204
            assert VerifyCode.query.first().code_used


def test_user_verify_code_email_bad_code(notify_api,
                                         sample_email_code):
    """
    Tests POST endpoint '/<user_id>/verify/code'
    """
    with notify_api.test_request_context():
        with notify_api.test_client() as client:
            assert not VerifyCode.query.first().code_used
            data = json.dumps({
                'code_type': sample_email_code.code_type,
                'code': "blah"})
            auth_header = create_authorization_header()
            resp = client.post(
                url_for('user.verify_user_code', user_id=sample_email_code.user.id),
                data=data,
                headers=[('Content-Type', 'application/json'), auth_header])
            assert resp.status_code == 404
            assert not VerifyCode.query.first().code_used


def test_user_verify_code_email_expired_code(notify_api,
                                             sample_email_code_plus_code):
    """
    Tests POST endpoint '/<user_id>/verify/code'
    """
    sample_email_code, txt_code = sample_email_code_plus_code
    with notify_api.test_request_context():
        with notify_api.test_client() as client:
            assert not VerifyCode.query.first().code_used
            sample_email_code.expiry_datetime = (
                datetime.utcnow() - timedelta(hours=1))
            db.session.add(sample_email_code)
            db.session.commit()
            data = json.dumps({
                'code_type': sample_email_code.code_type,
                'code': txt_code})
            auth_header = create_authorization_header()
            resp = client.post(
                url_for('user.verify_user_code', user_id=sample_email_code.user.id),
                data=data,
                headers=[('Content-Type', 'application/json'), auth_header])
            assert resp.status_code == 400
            assert not VerifyCode.query.first().code_used


@freeze_time("2016-01-01 10:00:00.000000")
def test_user_verify_password(notify_api,
                              notify_db,
                              notify_db_session,
                              sample_user):
    """
    Tests POST endpoint '/<user_id>/verify/password'
    """
    with notify_api.test_request_context():
        with notify_api.test_client() as client:
            data = json.dumps({'password': 'password'})
            auth_header = create_authorization_header()
            resp = client.post(
                url_for('user.verify_user_password', user_id=sample_user.id),
                data=data,
                headers=[('Content-Type', 'application/json'), auth_header])
            assert resp.status_code == 204
            User.query.get(sample_user.id).logged_in_at == datetime.utcnow()


def test_user_verify_password_invalid_password(notify_api,
                                               sample_user):
    """
    Tests POST endpoint '/<user_id>/verify/password' invalid endpoint.
    """
    with notify_api.test_request_context():
        with notify_api.test_client() as client:
            data = json.dumps({'password': 'bad password'})
            auth_header = create_authorization_header()

            assert sample_user.failed_login_count == 0

            resp = client.post(
                url_for('user.verify_user_password', user_id=sample_user.id),
                data=data,
                headers=[('Content-Type', 'application/json'), auth_header])
            assert resp.status_code == 400
            json_resp = json.loads(resp.get_data(as_text=True))
            assert 'Incorrect password' in json_resp['message']['password']
            assert sample_user.failed_login_count == 1


def test_user_verify_password_valid_password_resets_failed_logins(notify_api,
                                                                  sample_user):
    with notify_api.test_request_context():
        with notify_api.test_client() as client:
            data = json.dumps({'password': 'bad password'})
            auth_header = create_authorization_header()

            assert sample_user.failed_login_count == 0

            resp = client.post(
                url_for('user.verify_user_password', user_id=sample_user.id),
                data=data,
                headers=[('Content-Type', 'application/json'), auth_header])
            assert resp.status_code == 400
            json_resp = json.loads(resp.get_data(as_text=True))
            assert 'Incorrect password' in json_resp['message']['password']

            assert sample_user.failed_login_count == 1

            data = json.dumps({'password': 'password'})
            auth_header = create_authorization_header()
            resp = client.post(
                url_for('user.verify_user_password', user_id=sample_user.id),
                data=data,
                headers=[('Content-Type', 'application/json'), auth_header])

            assert resp.status_code == 204
            assert sample_user.failed_login_count == 0


def test_user_verify_password_missing_password(notify_api,
                                               sample_user):
    """
    Tests POST endpoint '/<user_id>/verify/password' missing password.
    """
    with notify_api.test_request_context():
        with notify_api.test_client() as client:
            data = json.dumps({'bingo': 'bongo'})
            auth_header = create_authorization_header()
            resp = client.post(
                url_for('user.verify_user_password', user_id=sample_user.id),
                data=data,
                headers=[('Content-Type', 'application/json'), auth_header])
            assert resp.status_code == 400
            json_resp = json.loads(resp.get_data(as_text=True))
            assert 'Required field missing data' in json_resp['message']['password']


@freeze_time("2016-01-01 11:09:00.061258")
def test_send_user_sms_code(notify_api,
                            sample_user,
                            sms_code_template,
                            mocker):
    """
    Tests POST endpoint /user/<user_id>/sms-code
    """

    with notify_api.test_request_context():
        with notify_api.test_client() as client:
            data = json.dumps({})
            auth_header = create_authorization_header()
            mocked = mocker.patch('app.user.rest.create_secret_code', return_value='11111')
            mocker.patch('app.celery.tasks.send_sms.apply_async')
            mocker.patch('uuid.uuid4', return_value='some_uuid')  # for the notification id
            resp = client.post(
                url_for('user.send_user_sms_code', user_id=sample_user.id),
                data=data,
                headers=[('Content-Type', 'application/json'), auth_header])
            assert resp.status_code == 204
            assert mocked.call_count == 1
            encrypted = encryption.encrypt({'template': current_app.config['SMS_CODE_TEMPLATE_ID'],
                                            'template_version': 1,
                                            'to': sample_user.mobile_number,
                                            'personalisation': {
                                                'verify_code': '11111'
                                                }
                                            })
            app.celery.tasks.send_sms.apply_async.assert_called_once_with(
                ([current_app.config['NOTIFY_SERVICE_ID'],
                  "some_uuid",
                  encrypted,
                  "2016-01-01T11:09:00.061258"]),
                queue="sms-code"
            )


@freeze_time("2016-01-01 11:09:00.061258")
def test_send_user_code_for_sms_with_optional_to_field(notify_api,
                                                       sample_user,
                                                       sms_code_template,
                                                       mock_encryption,
                                                       mocker):
    """
    Tests POST endpoint '/<user_id>/code' successful sms with optional to field
    """
    with notify_api.test_request_context():
        with notify_api.test_client() as client:
            mocked = mocker.patch('app.user.rest.create_secret_code', return_value='11111')
            mocker.patch('uuid.uuid4', return_value='some_uuid')  # for the notification id
            mocker.patch('app.celery.tasks.send_sms.apply_async')
            data = json.dumps({'to': '+441119876757'})
            auth_header = create_authorization_header()
            resp = client.post(
                url_for('user.send_user_sms_code', user_id=sample_user.id),
                data=data,
                headers=[('Content-Type', 'application/json'), auth_header])

            assert resp.status_code == 204
            encrypted = encryption.encrypt({'template': current_app.config['SMS_CODE_TEMPLATE_ID'],
                                            'template_version': 1,
                                            'to': '+441119876757',
                                            'personalisation': {
                                                'verify_code': '11111'
                                                }
                                            })
            assert mocked.call_count == 1
            app.celery.tasks.send_sms.apply_async.assert_called_once_with(
                ([current_app.config['NOTIFY_SERVICE_ID'],
                  "some_uuid",
                  encrypted,
                  "2016-01-01T11:09:00.061258"]),
                queue="sms-code"
            )


def test_send_sms_code_returns_404_for_bad_input_data(notify_api, notify_db, notify_db_session):
    """
    Tests POST endpoint /user/<user_id>/sms-code return 404 for bad input data
    """
    with notify_api.test_request_context():
        with notify_api.test_client() as client:
            data = json.dumps({})
            import uuid
            uuid_ = uuid.uuid4()
            auth_header = create_authorization_header()
            resp = client.post(
                url_for('user.send_user_sms_code', user_id=uuid_),
                data=data,
                headers=[('Content-Type', 'application/json'), auth_header])
            assert resp.status_code == 404
            assert json.loads(resp.get_data(as_text=True))['message'] == 'No result found'


@freeze_time("2016-01-01 11:09:00.061258")
def test_send_user_email_verification(notify_api,
                                      sample_user,
                                      mocker,
                                      email_verification_template):

    with notify_api.test_request_context():
        with notify_api.test_client() as client:
            data = json.dumps({})
            mocker.patch('uuid.uuid4', return_value='some_uuid')  # for the notification id
            mocker.patch('app.encryption.encrypt', return_value="something_encrypted")
            mocked = mocker.patch('app.celery.tasks.send_email.apply_async')
            auth_header = create_authorization_header()
            resp = client.post(
                url_for('user.send_user_email_verification', user_id=str(sample_user.id)),
                data=data,
                headers=[('Content-Type', 'application/json'), auth_header])
            assert resp.status_code == 204
<<<<<<< HEAD
            app.celery.tasks.email_registration_verification.apply_async.assert_called_once_with(
                ['something_encrypted'],
                queue='email-registration-verification')
=======
            assert mocked.call_count == 1
            app.celery.tasks.send_email.apply_async.assert_called_once_with(
                (str(current_app.config['NOTIFY_SERVICE_ID']),
                 'some_uuid',
                 '',
                 "something_encrypted",
                 "2016-01-01T11:09:00.061258"),
                queue="email-registration-verification")


def test_send_email_verification_returns_404_for_bad_input_data(notify_api, notify_db, notify_db_session):
    """
    Tests POST endpoint /user/<user_id>/sms-code return 404 for bad input data
    """
    with notify_api.test_request_context():
        with notify_api.test_client() as client:
            data = json.dumps({})
            import uuid
            uuid_ = uuid.uuid4()
            auth_header = create_authorization_header()
            resp = client.post(
                url_for('user.send_user_email_verification', user_id=uuid_),
                data=data,
                headers=[('Content-Type', 'application/json'), auth_header])
            assert resp.status_code == 404
            assert json.loads(resp.get_data(as_text=True))['message'] == 'No result found'
>>>>>>> 6299e5b9
<|MERGE_RESOLUTION|>--- conflicted
+++ resolved
@@ -330,11 +330,6 @@
                 data=data,
                 headers=[('Content-Type', 'application/json'), auth_header])
             assert resp.status_code == 204
-<<<<<<< HEAD
-            app.celery.tasks.email_registration_verification.apply_async.assert_called_once_with(
-                ['something_encrypted'],
-                queue='email-registration-verification')
-=======
             assert mocked.call_count == 1
             app.celery.tasks.send_email.apply_async.assert_called_once_with(
                 (str(current_app.config['NOTIFY_SERVICE_ID']),
@@ -360,5 +355,4 @@
                 data=data,
                 headers=[('Content-Type', 'application/json'), auth_header])
             assert resp.status_code == 404
-            assert json.loads(resp.get_data(as_text=True))['message'] == 'No result found'
->>>>>>> 6299e5b9
+            assert json.loads(resp.get_data(as_text=True))['message'] == 'No result found'