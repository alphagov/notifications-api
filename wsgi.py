--- conflicted
+++ resolved
@@ -9,13 +9,9 @@
         environment = open(default_env_file, 'r')
         config = environment.readline().strip()
 
-#secrets = getAllSecrets(region="eu-west-1")
+secrets = getAllSecrets(region="eu-west-1")
 
-<<<<<<< HEAD
-application = create_app('live', None)
-=======
 application = create_app(config, secrets)
->>>>>>> ea22e534
 
 if __name__ == "__main__":
         application.run()